--- conflicted
+++ resolved
@@ -2166,11 +2166,7 @@
    If [for_release] is [false] but [for_conflicts] is [true],
    ignore vendored libraries. *)
 let rec as_opam_dependency ~for_release ~for_conflicts ~(for_package : string)
-<<<<<<< HEAD
-    ~with_test (target : Target.t) : Opam.dependency list =
-=======
     ~with_test ~optional (target : Target.t) : Opam.dependency list =
->>>>>>> bc3bdb5d
   match target with
   | External {opam = None; _} -> []
   | Internal {opam = Some package; _} ->
@@ -2185,14 +2181,6 @@
          include its dependencies as well. *)
       let deps = Target.all_internal_deps internal in
       List.concat_map
-<<<<<<< HEAD
-        (as_opam_dependency ~for_release ~for_conflicts ~for_package ~with_test)
-        deps
-  | Vendored {name = package; version; _} ->
-      if for_release then [{Opam.package; version; with_test; optional = false}]
-      else if for_conflicts then []
-      else [{Opam.package; version = True; with_test; optional = false}]
-=======
         (as_opam_dependency
            ~for_release
            ~for_conflicts
@@ -2204,7 +2192,6 @@
       if for_release then [{Opam.package; version; with_test; optional}]
       else if for_conflicts then []
       else [{Opam.package; version = True; with_test; optional}]
->>>>>>> bc3bdb5d
   | External {opam = Some opam; version; _}
   | Opam_only {name = opam; version; _} ->
       [{Opam.package = opam; version; with_test; optional}]
@@ -2216,10 +2203,7 @@
            ~for_conflicts
            ~for_package
            ~with_test
-<<<<<<< HEAD
-=======
            ~optional
->>>>>>> bc3bdb5d
            target)
   | Open (target, _) ->
       as_opam_dependency
@@ -2227,10 +2211,7 @@
         ~for_conflicts
         ~for_package
         ~with_test
-<<<<<<< HEAD
-=======
         ~optional
->>>>>>> bc3bdb5d
         target
 
 let as_opam_monorepo_opam_provided = function
@@ -2257,12 +2238,8 @@
            ~for_release
            ~for_conflicts:false
            ~for_package
-<<<<<<< HEAD
-           ~with_test)
-=======
            ~with_test
            ~optional:internal.optional)
->>>>>>> bc3bdb5d
         deps
     in
     (deps, x_opam_monorepo_opam_provided)
@@ -2324,12 +2301,8 @@
          ~for_release
          ~for_conflicts:true
          ~for_package
-<<<<<<< HEAD
-         ~with_test:Never)
-=======
          ~with_test:Never
          ~optional:false)
->>>>>>> bc3bdb5d
       internal.conflicts
   in
   let get_consistent_value ~name ?default
