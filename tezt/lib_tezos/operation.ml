--- conflicted
+++ resolved
@@ -356,13 +356,6 @@
   let* () = waiter in
   return (`OpHash (JSON.as_string oph_json))
 
-<<<<<<< HEAD
-let spawn_inject_operation ?(async = false) ~unsigned_op ~signature client =
-  let (`Hex unsigned_op) = unsigned_op in
-  let (`Hex signature) = signature in
-  let signed_op = unsigned_op ^ signature in
-  let inject = RPC.spawn_inject_operation in
-=======
 let runnable_inject_operation ?(async = false) ?(force = false) ~unsigned_op
     ~signature client =
   let (`Hex unsigned_op) = unsigned_op in
@@ -371,7 +364,6 @@
   let inject =
     if force then RPC.private_inject_operation else RPC.inject_operation
   in
->>>>>>> 55b3bab8
   inject ~async ~data:(`String signed_op) client
 
 let forge_and_inject_operation ?protocol ?branch ?async ?force
@@ -387,14 +379,6 @@
     ~signature
     client
 
-<<<<<<< HEAD
-let spawn_forge_and_inject_operation ?protocol ?branch ?async ~batch ~signer
-    client =
-  let* branch = get_injection_branch ?branch client in
-  let* unsigned_op = forge_operation ?protocol ~batch ~branch client in
-  let signature = sign_manager_op_hex ~signer unsigned_op in
-  return (spawn_inject_operation ?async ~unsigned_op ~signature client)
-=======
 let runnable_forge_and_inject_operation ?protocol ?branch ?async ?force ~batch
     ~signer client =
   let* branch = get_injection_branch ?branch client in
@@ -402,7 +386,6 @@
   let signature = sign_manager_op_hex ~signer unsigned_op in
   return
     (runnable_inject_operation ?async ?force ~unsigned_op ~signature client)
->>>>>>> 55b3bab8
 
 (** High level operations injection wrappers *)
 
