--- conflicted
+++ resolved
@@ -39,19 +39,6 @@
 let () =
   (* Tests that are relatively protocol-agnostic.
      We can run them on all protocols, or only one if the CI would be too slow. *)
-<<<<<<< HEAD
-  Basic.register Alpha ;
-  Bootstrap.register Alpha ;
-  Synchronisation_heuristic.register Alpha ;
-  Normalize.register Alpha ;
-  Double_bake.register Alpha ;
-  Mockup.register Protocol.current_mainnet ;
-  Mockup.register Alpha ;
-  Proxy.register Protocol.current_mainnet ;
-  Proxy.register Alpha ;
-  P2p.register Alpha ;
-  Protocol_limits.register Alpha ;
-=======
   Basic.register ~protocols:[Alpha] ;
   Bootstrap.register ~protocols:[Alpha] ;
   Hash_data.register ~protocols:[Alpha] ;
@@ -67,19 +54,13 @@
   P2p.register ~protocols:[Alpha] ;
   Protocol_limits.register ~protocols:[Alpha] ;
   User_activated_upgrade.register ~migrate_from:Edo ~migrate_to:Florence ;
->>>>>>> 3df16311
   (* TODO: the "Baking" test does not have a documentation.
      I don't know if it is about baking accounts (and thus it is not a protocol-agnostic
      test since it requires Alpha) or about baking (which would make it possible to run
      on previous protocols, if not for a problem that was introduced in
      Client.bake_for which causes the default key to be a baking account key). *)
-<<<<<<< HEAD
-  Baking.register Alpha ;
-  Mempool.register Alpha ;
-=======
   Baking.register ~protocols:[Alpha] ;
   Mempool.register ~protocols:[Alpha] ;
->>>>>>> 3df16311
   (* Tests that are protocol-independent.
      They do not take a protocol as a parameter and thus need to be registered only once. *)
   P2p.register_protocol_independent () ;
