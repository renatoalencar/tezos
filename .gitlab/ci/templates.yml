variables:
  ## This value MUST be the same as `opam_repository_tag` in `scripts/version.sh`
<<<<<<< HEAD
  build_deps_image_version: 049f2433bd7f4b4fb24dc7cb7faa4b9d77589138
=======
  build_deps_image_version: 845375388d477153b36344f69a23a1b34b2bf82e
>>>>>>> 55b3bab8
  build_deps_image_name: registry.gitlab.com/tezos/opam-repository
  GIT_STRATEGY: fetch
  GIT_DEPTH: "1"
  GET_SOURCES_ATTEMPTS: "2"
  ARTIFACT_DOWNLOAD_ATTEMPTS: "2"
  # Sets the number of tries before failing opam downloads.
  OPAMRETRIES: "5"

  TEZOS_DEFAULT_BRANCH: "master"
  TEZOS_DEFAULT_NAMESPACE: "tezos"

# Basic, specialised, minimal, orthogonal templates

# Some settings we want by default on all jobs
.default_settings_template:
  interruptible: true
  # `dependencies` are empty be default. Each individual job or
  # template requiring artifacts from preceeding jobs should declare
  # their dependencies locally.
  dependencies: []

# Image templates
.image_template__runtime_build_test_dependencies_template:
  image: ${build_deps_image_name}:runtime-build-test-dependencies--${build_deps_image_version}

.image_template__runtime_build_dependencies_template:
  image: ${build_deps_image_name}:runtime-build-dependencies--${build_deps_image_version}

.image_template__runtime_prebuild_dependencies_template:
  image: ${build_deps_image_name}:runtime-prebuild-dependencies--${build_deps_image_version}

# Match GitLab executors version and directly use the Docker socket
# The Docker daemon is already configured, experimental features are enabled
# The following environment variables are already set:
# - BUILDKIT_PROGRESS
# - DOCKER_DRIVER
# - DOCKER_VERSION
# https://docs.gitlab.com/ee/ci/docker/using_docker_build.html#use-docker-socket-binding
.image_template__docker:
  image: docker:20.10.12

.image_template__alpine:
  image: alpine:3.15

# Rules template

# Rules for all the jobs that need to be run on development branches (typically
# those that have an MR, but also some experiments, etc.)
.rules_template__development:
  rules:
    - if: '$TZ_PIPELINE_KIND == "SCHEDULE"'
      when: never
    - if: '$CI_COMMIT_BRANCH == $TEZOS_DEFAULT_BRANCH && $CI_PROJECT_NAMESPACE == $TEZOS_DEFAULT_NAMESPACE'
      when: never
    - if: '$CI_MERGE_REQUEST_SOURCE_BRANCH_NAME == $TEZOS_DEFAULT_BRANCH && $CI_PROJECT_NAMESPACE == $TEZOS_DEFAULT_NAMESPACE'
      when: never
    # No development jobs on test latest release
    - if: '$CI_COMMIT_REF_NAME == "test-latest-release" && $CI_PROJECT_NAMESPACE == "nomadic-labs"'
      when: never
    # No development jobs on release branches
    - if: '($CI_COMMIT_BRANCH =~ /-release$/ || $CI_MERGE_REQUEST_SOURCE_BRANCH_NAME =~ /-release$/) && $CI_PROJECT_NAMESPACE == $TEZOS_DEFAULT_NAMESPACE'
      when: never
    # No development jobs on release tags
    - if: '$CI_COMMIT_TAG && $CI_PROJECT_NAMESPACE == $TEZOS_DEFAULT_NAMESPACE'
      when: never
    - when: on_success

# Same as .rules_template__development, but for manual jobs.
.rules_template__development_manual:
  rules:
    - if: '$TZ_PIPELINE_KIND == "SCHEDULE"'
      when: never
    - if: '$CI_COMMIT_BRANCH == $TEZOS_DEFAULT_BRANCH && $CI_PROJECT_NAMESPACE == $TEZOS_DEFAULT_NAMESPACE'
      when: never
    - if: '$CI_MERGE_REQUEST_SOURCE_BRANCH_NAME == $TEZOS_DEFAULT_BRANCH && $CI_PROJECT_NAMESPACE == $TEZOS_DEFAULT_NAMESPACE'
      when: never
    # No development jobs on test latest release
    - if: '$CI_COMMIT_REF_NAME == "test-latest-release" && $CI_PROJECT_NAMESPACE == "nomadic-labs"'
      when: never
    # No development jobs on release branches
    - if: '($CI_COMMIT_BRANCH =~ /-release$/ || $CI_MERGE_REQUEST_SOURCE_BRANCH_NAME =~ /-release$/) && $CI_PROJECT_NAMESPACE == $TEZOS_DEFAULT_NAMESPACE'
      when: never
    # No development jobs on release tags
    - if: '$CI_COMMIT_TAG && $CI_PROJECT_NAMESPACE == $TEZOS_DEFAULT_NAMESPACE'
      when: never
    - when: manual

# Rules for all the jobs that are run only for the master branch and the like
# (tags, releases, etc.)
.rules_template__master_and_releases:
  rules:
    - if: '$TZ_PIPELINE_KIND == "SCHEDULE"'
      when: never
    # Valid release tag: vX.Y or vX.Y-rcZ
    - if: '$CI_COMMIT_TAG =~ /^v\d+\.\d+(?:\-rc\d+)?$/ && $CI_PROJECT_NAMESPACE == $TEZOS_DEFAULT_NAMESPACE'
      when: on_success
      variables:
<<<<<<< HEAD
        MASTER_OR_RELEASE: "true"
    - if: '($CI_COMMIT_BRANCH =~ /-release$/ || $CI_MERGE_REQUEST_SOURCE_BRANCH_NAME =~ /-release$/) && $CI_PROJECT_NAMESPACE == $TEZOS_DEFAULT_NAMESPACE'
      when: on_success
      variables:
        MASTER_OR_RELEASE: "true"
    - if: '$CI_COMMIT_BRANCH == $TEZOS_DEFAULT_BRANCH && $CI_PROJECT_NAMESPACE == $TEZOS_DEFAULT_NAMESPACE'
      when: on_success
      variables:
        MASTER_OR_RELEASE: "true"
    - if: '$CI_MERGE_REQUEST_SOURCE_BRANCH_NAME == $TEZOS_DEFAULT_BRANCH && $CI_PROJECT_NAMESPACE == $TEZOS_DEFAULT_NAMESPACE'
      when: on_success
      variables:
        MASTER_OR_RELEASE: "true"
=======
        CI_DOCKER_HUB: "true"
    # No jobs on latest release branches
    - if: '($CI_COMMIT_REF_NAME == "latest-release" || $CI_COMMIT_REF_NAME == "test-latest-release")'
      when: never
    # Match 'vX-release' branches only
    - if: '($CI_COMMIT_BRANCH =~ /v[0-9]{1,3}-release$/ || $CI_MERGE_REQUEST_SOURCE_BRANCH_NAME =~ /v[0-9]{1,3}-release$/) && $CI_PROJECT_NAMESPACE == $TEZOS_DEFAULT_NAMESPACE'
      when: on_success
      variables:
        CI_DOCKER_HUB: "true"
    - if: '$CI_COMMIT_BRANCH == $TEZOS_DEFAULT_BRANCH && $CI_PROJECT_NAMESPACE == $TEZOS_DEFAULT_NAMESPACE'
      when: on_success
      variables:
        CI_DOCKER_HUB: "true"
    - if: '$CI_MERGE_REQUEST_SOURCE_BRANCH_NAME == $TEZOS_DEFAULT_BRANCH && $CI_PROJECT_NAMESPACE == $TEZOS_DEFAULT_NAMESPACE'
      when: on_success
      variables:
        CI_DOCKER_HUB: "true"
    # Testing
    - if: '$CI_COMMIT_TAG && $CI_PROJECT_NAMESPACE == "nomadic-labs"'
      when: on_success
>>>>>>> 55b3bab8
    - when: never

# Rules for all the jobs that are run only for the master branch
.rules_template__master:
  rules:
    - if: '$TZ_PIPELINE_KIND == "SCHEDULE"'
      when: never
    - if: '$CI_COMMIT_BRANCH == $TEZOS_DEFAULT_BRANCH && $CI_PROJECT_NAMESPACE == $TEZOS_DEFAULT_NAMESPACE'
      when: on_success
    - if: '$CI_MERGE_REQUEST_SOURCE_BRANCH_NAME == $TEZOS_DEFAULT_BRANCH && $CI_PROJECT_NAMESPACE == $TEZOS_DEFAULT_NAMESPACE'
      when: on_success
    - when: never

# Rules for all the jobs that are run only on release tags
.rules_template__release_tag:
  rules:
    # Valid release tag: vX.Y or vX.Y-rcZ
    - if: '$CI_COMMIT_TAG =~ /^v\d+\.\d+(?:\-rc\d+)?$/ && $CI_PROJECT_NAMESPACE == $TEZOS_DEFAULT_NAMESPACE'
      when: on_success
    # Testing
    - if: '$CI_COMMIT_TAG && $CI_PROJECT_NAMESPACE == "nomadic-labs"'
      when: on_success
    - when: never

# Rules for all the jobs that are run only on latest release branches
.rules_template__latest_release:
  rules:
    # Production: push to Docker Hub
    - if: '$CI_COMMIT_REF_NAME == "latest-release" && $CI_PROJECT_NAMESPACE == $TEZOS_DEFAULT_NAMESPACE'
      when: on_success
      variables:
        CI_DOCKER_HUB: "true"
    # Testing: push to GitLab container registry
    - if: '$CI_COMMIT_REF_NAME == "test-latest-release" && $CI_PROJECT_NAMESPACE == "nomadic-labs"'
      when: on_success
    - when: never

# Rules for jobs that should run all the time except on latest release branches
.rules_template__not_on_latest_release:
  rules:
    # No jobs on latest release branches
    - if: '($CI_COMMIT_REF_NAME == "latest-release" || $CI_COMMIT_REF_NAME == "test-latest-release")'
      when: never
    - when: on_success

# Rules for specific topics: doc, opam, etc.
.rules_template__development_documentation:
  rules:
    - if: '$TZ_PIPELINE_KIND == "SCHEDULE" && $TZ_SCHEDULE_KIND == "EXTENDED_TESTS"'
      when: always
    - if: '$CI_COMMIT_TAG && $CI_PROJECT_NAMESPACE == $TEZOS_DEFAULT_NAMESPACE'
      when: never
    # No development jobs on latest release branches
    - if: '$CI_COMMIT_REF_NAME == "test-latest-release" && $CI_PROJECT_NAMESPACE == "nomadic-labs"'
      when: never
    # No development jobs on release branches
    - if: '($CI_COMMIT_BRANCH =~ /-release$/ || $CI_MERGE_REQUEST_SOURCE_BRANCH_NAME =~ /-release$/) && $CI_PROJECT_NAMESPACE == $TEZOS_DEFAULT_NAMESPACE'
      when: never
    - if: '$CI_COMMIT_BRANCH == $TEZOS_DEFAULT_BRANCH && $CI_PROJECT_NAMESPACE == $TEZOS_DEFAULT_NAMESPACE'
      when: never
    - if: '$CI_MERGE_REQUEST_SOURCE_BRANCH_NAME == $TEZOS_DEFAULT_BRANCH && $CI_PROJECT_NAMESPACE == $TEZOS_DEFAULT_NAMESPACE'
      when: never
    - if: '$CI_MERGE_REQUEST_ID'
      changes:
        - docs/introduction/*.sh
      when: on_success
    # Run when there is label on the merge request
    - if: '$CI_MERGE_REQUEST_LABELS =~ /(?:^|[,])ci--docs(?:$|[,])/'
      when: on_success
    - when: manual
      allow_failure: true

# The job `unified_coverage` runs on master and one development pipelines. It
# runs on merge requests, unless the `ci--no-coverage` tag is set.
.rules_template__development_unified_coverage:
  rules:
    - if: '$TZ_PIPELINE_KIND == "SCHEDULE"'
      when: never
    # No jobs on test latest release
    - if: '$CI_COMMIT_REF_NAME == "test-latest-release" && $CI_PROJECT_NAMESPACE == "nomadic-labs"'
      when: never
    # No development jobs on release branches
    - if: '($CI_COMMIT_BRANCH =~ /-release$/ || $CI_MERGE_REQUEST_SOURCE_BRANCH_NAME =~ /-release$/) && $CI_PROJECT_NAMESPACE == $TEZOS_DEFAULT_NAMESPACE'
      when: never
    - if: '$CI_COMMIT_TAG && $CI_PROJECT_NAMESPACE == $TEZOS_DEFAULT_NAMESPACE'
      when: never
    # Disable this job when the MR has the label `ci--no-coverage`
    - if: '$CI_MERGE_REQUEST_LABELS =~ /(?:^|[,])ci--no-coverage(?:$|[,])/'
      when: never
    - when: on_success

.rules_template__development_arm64:
  rules:
    - if: '$TZ_PIPELINE_KIND == "SCHEDULE" && $TZ_SCHEDULE_KIND == "EXTENDED_TESTS"'
      when: always
    # Run when arm64 is in the branch name
    - if: '$CI_COMMIT_BRANCH =~ /arm64/ || $CI_MERGE_REQUEST_SOURCE_BRANCH_NAME =~ /arm64/'
      when: on_success
    # Run when there is label on the merge request
    - if: '$CI_MERGE_REQUEST_LABELS =~ /(?:^|[,])ci--arm64(?:$|[,])/'
      when: on_success
    # No development jobs on test latest release
    - if: '$CI_COMMIT_REF_NAME == "test-latest-release" && $CI_PROJECT_NAMESPACE == "nomadic-labs"'
      when: never
    # No development jobs on release branches
    - if: '($CI_COMMIT_BRANCH =~ /-release$/ || $CI_MERGE_REQUEST_SOURCE_BRANCH_NAME =~ /-release$/) && $CI_PROJECT_NAMESPACE == $TEZOS_DEFAULT_NAMESPACE'
      when: never
    # No development jobs on release tags
    - if: '$CI_COMMIT_TAG && $CI_PROJECT_NAMESPACE == $TEZOS_DEFAULT_NAMESPACE'
      when: never
    - when: manual
      allow_failure: true

.rules_template__development_docker:
  rules:
    # No development jobs on test latest release
    - if: '$CI_COMMIT_REF_NAME == "test-latest-release" && $CI_PROJECT_NAMESPACE == "nomadic-labs"'
      when: never
    # No development jobs on release branches
    - if: '($CI_COMMIT_BRANCH =~ /-release$/ || $CI_MERGE_REQUEST_SOURCE_BRANCH_NAME =~ /-release$/) && $CI_PROJECT_NAMESPACE == $TEZOS_DEFAULT_NAMESPACE'
      when: never
    # Run when docker is in the branch name
    - if: '$CI_COMMIT_BRANCH =~ /docker/ || $CI_MERGE_REQUEST_SOURCE_BRANCH_NAME =~ /docker/'
      when: on_success
    # Run when there is label on the merge request
    - if: '$CI_MERGE_REQUEST_LABELS =~ /(?:^|[,])ci--docker(?:$|[,])/'
      when: on_success
    - if: $CI_COMMIT_BRANCH || $CI_MERGE_REQUEST_SOURCE_BRANCH_NAME
      when: manual
      allow_failure: true
    - when: never

.rules_template__development_dockerfile:
  rules:
    # Only run on merge requests when Dockerfiles have changed
    - if: '$CI_PIPELINE_SOURCE == "merge_request_event"'
      changes:
        - build.Dockerfile
        - Dockerfile
    - when: never # default

.rules_template__extended_test_pipeline:
  rules:
    - if: '$TZ_PIPELINE_KIND == "SCHEDULE" && $TZ_SCHEDULE_KIND == "EXTENDED_TESTS"'
      when: always
    - when: never

# this template makes sure that the child pipelines ( triggered ) is always run
.rules_template__opam:
  rules:
    # Run on child pipelines
    - if: '$CI_PIPELINE_SOURCE == "parent_pipeline"'
      when: on_success
    - when: never # default

.rules_template__trigger_opam_pipeline:
  rules:
    # Run on scheduled builds.
    - if: '$TZ_PIPELINE_KIND == "SCHEDULE" && $TZ_SCHEDULE_KIND == "EXTENDED_TESTS"'
      when: always
    # Never run on branch pipelines for master.
    - if: '$CI_COMMIT_BRANCH == $TEZOS_DEFAULT_BRANCH'
      when: never
    # Run when the branch name contains the `opam` keyword.
    - if: '$CI_COMMIT_BRANCH =~ /opam/ || $CI_MERGE_REQUEST_SOURCE_BRANCH_NAME =~ /opam/'
      when: on_success
    # Run when there is label on the merge request
    - if: '$CI_MERGE_REQUEST_LABELS =~ /(?:^|[,])ci--opam(?:$|[,])/'
      when: on_success
    # Run on merge requests when opam changes are detected.
    - if: '$CI_MERGE_REQUEST_ID'
      changes:
        - "**/dune"
        - "**/dune.inc"
        - "**/*.dune.inc"
        - "**/dune-project"
        - "**/dune_protocol.*"
        - "**/*.opam"
        - scripts/version.sh
        - .gitlab-ci.yml
      when: on_success
    - when: never # default

.rules_template__merge_request_only:
  rules:
    # Only run on merge requests
    - if: '$CI_PIPELINE_SOURCE == "merge_request_event"'
      when: on_success
    - when: never # default

.rules_template__tezos_default_branch_only:
  rules:
    - if: '$CI_COMMIT_BRANCH == $TEZOS_DEFAULT_BRANCH'
      when: on_success
    - when: never # default

# Job templates

# This template is used by the opam test jobs in the child pipeline
# triggered by `packaging.yml`.
# We extend the rules_template__opam to ensure that this pipeline is
# always run whenever is triggered
.opam_template:
  extends:
    - .default_settings_template
    - .image_template__runtime_prebuild_dependencies_template
    - .rules_template__opam
  stage: packaging
  # FIXME: https://gitlab.com/nomadic-labs/tezos/-/issues/663
  # FIXME: https://gitlab.com/nomadic-labs/tezos/-/issues/664
  # At the time of writing, the opam tests were quite flaky.
  # Therefore, a retry was added. This should be removed once the
  # underlying tests have been fixed.
  retry: 2
  script:
    - ./scripts/opam-pin.sh
    - opam depext --yes ${package}
    - opam install --yes ${package}
    - opam reinstall --yes --with-test ${package}
  # Start immediately, don't wait for previous stages to succeeds
  needs: []
  after_script:
    # Stores logs in opam_logs/ for artifacts and outputs an excerpt on failure.
    - OPAM_LOGS=opam_logs/ ./scripts/ci/opam_handle_output.sh
  artifacts:
    paths:
      - opam_logs/
    expire_in: 1 week
    when: always

# Add variables for bisect_ppx instrumentation
.template__coverage:
  variables:
    COVERAGE_OPTIONS: --instrument-with bisect_ppx
    BISECT_FILE: $CI_PROJECT_DIR/_coverage_output/
    SLACK_COVERAGE_CHANNEL: C02PHBE7W73

# Merge coverage files after the execution
.template__coverage_files:
  extends: .template__coverage
  artifacts:
    name: "coverage-files-$CI_JOB_ID"
    paths:
      - $BISECT_FILE
    expire_in: 1 day
    when: on_success

.build_template:
  extends:
    - .default_settings_template
    - .image_template__runtime_build_test_dependencies_template
    - .template__coverage
    - .rules_template__not_on_latest_release
  stage: build
  before_script:
    # FIXME: https://gitlab.com/tezos/tezos/-/issues/2865
    - sudo chown -R $(id -u):$(id -g) $CI_PROJECT_DIR
    - . ./scripts/version.sh
    # Load the environment poetry previously created in the docker image.
    # Give access to the Python dependencies/executables
    - . $HOME/.venv/bin/activate

.docker_registry_auth:
  before_script:
    - ./scripts/ci/docker_registry_auth.sh

.template__code_quality:
  variables:
    CODE_QUALITY_REPORT: "_reports/gl-code-quality-report.json"<|MERGE_RESOLUTION|>--- conflicted
+++ resolved
@@ -1,10 +1,6 @@
 variables:
   ## This value MUST be the same as `opam_repository_tag` in `scripts/version.sh`
-<<<<<<< HEAD
-  build_deps_image_version: 049f2433bd7f4b4fb24dc7cb7faa4b9d77589138
-=======
   build_deps_image_version: 845375388d477153b36344f69a23a1b34b2bf82e
->>>>>>> 55b3bab8
   build_deps_image_name: registry.gitlab.com/tezos/opam-repository
   GIT_STRATEGY: fetch
   GIT_DEPTH: "1"
@@ -102,21 +98,6 @@
     - if: '$CI_COMMIT_TAG =~ /^v\d+\.\d+(?:\-rc\d+)?$/ && $CI_PROJECT_NAMESPACE == $TEZOS_DEFAULT_NAMESPACE'
       when: on_success
       variables:
-<<<<<<< HEAD
-        MASTER_OR_RELEASE: "true"
-    - if: '($CI_COMMIT_BRANCH =~ /-release$/ || $CI_MERGE_REQUEST_SOURCE_BRANCH_NAME =~ /-release$/) && $CI_PROJECT_NAMESPACE == $TEZOS_DEFAULT_NAMESPACE'
-      when: on_success
-      variables:
-        MASTER_OR_RELEASE: "true"
-    - if: '$CI_COMMIT_BRANCH == $TEZOS_DEFAULT_BRANCH && $CI_PROJECT_NAMESPACE == $TEZOS_DEFAULT_NAMESPACE'
-      when: on_success
-      variables:
-        MASTER_OR_RELEASE: "true"
-    - if: '$CI_MERGE_REQUEST_SOURCE_BRANCH_NAME == $TEZOS_DEFAULT_BRANCH && $CI_PROJECT_NAMESPACE == $TEZOS_DEFAULT_NAMESPACE'
-      when: on_success
-      variables:
-        MASTER_OR_RELEASE: "true"
-=======
         CI_DOCKER_HUB: "true"
     # No jobs on latest release branches
     - if: '($CI_COMMIT_REF_NAME == "latest-release" || $CI_COMMIT_REF_NAME == "test-latest-release")'
@@ -137,7 +118,6 @@
     # Testing
     - if: '$CI_COMMIT_TAG && $CI_PROJECT_NAMESPACE == "nomadic-labs"'
       when: on_success
->>>>>>> 55b3bab8
     - when: never
 
 # Rules for all the jobs that are run only for the master branch
