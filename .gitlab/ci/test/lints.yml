--- conflicted
+++ resolved
@@ -73,48 +73,6 @@
     - poetry run pylint scripts/b58_prefix/b58_prefix.py --disable=missing-docstring --disable=invalid-name
     - poetry run pytest scripts/b58_prefix/test_b58_prefix.py -v
 
-<<<<<<< HEAD
-# TODO: https://gitlab.com/tezos/tezos/-/issues/2860
-# Disabled until compatible with ocaml 4.14
-
-# ometrics-code-quality-default:
-#   stage: test
-#   extends:
-#     - .template__code_quality
-#     # See https://gitlab.com/gitlab-org/gitlab/-/issues/215279
-#     # In short, GitLab requires a code quality report from the target branch.
-#     # As ometrics tries to find code quality issues against the target branch
-#     # (i.e. previously introduced issues will not be reported), we create a fake
-#     # empty report on the default branch which is supposed to be the target branch
-#     # in most cases.
-#     - .rules_template__tezos_default_branch_only
-#   script:
-#     - mkdir -p _reports/
-#     - echo "[]" > $CODE_QUALITY_REPORT
-#   artifacts:
-#     paths:
-#       - $CODE_QUALITY_REPORT
-
-# ometrics-code-quality:
-#   stage: test
-#   needs: []
-#   extends:
-#     - .default_settings_template
-#     - .image_template__runtime_build_test_dependencies_template
-#     - .template__code_quality
-#     - .rules_template__merge_request_only
-#   allow_failure: true
-#   script:
-#     - OMETRICS_GIT=$CI_MERGE_REQUEST_SOURCE_PROJECT_URL OMETRICS_BRANCH=$CI_MERGE_REQUEST_SOURCE_BRANCH_NAME make lint-ometrics-gitlab
-#   artifacts:
-#     expose_as: 'Code quality report'
-#     when: always
-#     reports:
-#       codequality: $CODE_QUALITY_REPORT
-#     paths:
-#       - _reports/
-#     expire_in: 15 days
-=======
 ometrics-code-quality-default:
   stage: test
   extends:
@@ -154,5 +112,4 @@
       codequality: $CODE_QUALITY_REPORT
     paths:
       - _reports/
-    expire_in: 15 days
->>>>>>> b6c300b4
+    expire_in: 15 days