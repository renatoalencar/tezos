import time

import pytest

from launchers.sandbox import Sandbox
<<<<<<< HEAD
from tools import constants, paths, utils
from tools.constants import PROTO_GENESIS

BAKE_ARGS = [
    '--minimal-fees',
    '0',
    '--minimal-nanotez-per-byte',
    '0',
    '--minimal-nanotez-per-gas-unit',
    '0',
    '--max-priority',
    '512',
    '--minimal-timestamp',
]
PROTO_A = constants.EDO
PROTO_A_DAEMON = constants.EDO_DAEMON
PROTO_A_PATH = f"proto_{PROTO_A_DAEMON.replace('-','_')}"
PROTO_B = constants.ALPHA

PARAMETERS_FILE = (
    f'{paths.TEZOS_HOME}src/{PROTO_A_PATH}/parameters/' 'test-parameters.json'
)
assert os.path.isfile(PARAMETERS_FILE), (
    f'{PARAMETERS_FILE}'
    ' cannot be found; please first run'
    ' `make` in {paths.TEZOS_HOME}.'
)
with open(PARAMETERS_FILE) as f:
    PARAMETERS = dict(json.load(f))
=======
from tools import constants, utils
from tools.constants import PROTO_GENESIS
from . import protocol

>>>>>>> 3df16311
MIGRATION_LEVEL = 3
BAKER = 'bootstrap1'
BAKER_PKH = constants.IDENTITIES[BAKER]['identity']
DEPOSIT = protocol.PARAMETERS["block_security_deposit"]

PREV_DEPOSIT_RECEIPTS = [
    {"kind": "contract", "contract": BAKER_PKH, "change": "-" + DEPOSIT},
    {
        "kind": "freezer",
        "category": "deposits",
        "delegate": BAKER_PKH,
        "cycle": 0,
        "change": DEPOSIT,
    },
]
# in protocol 009, the "origin" field is added
DEPOSIT_RECEIPTS = [
    {
        "kind": "contract",
        "contract": BAKER_PKH,
        "change": "-" + DEPOSIT,
        "origin": "block",
    },
    {
        "kind": "freezer",
        "category": "deposits",
        "delegate": BAKER_PKH,
        "cycle": 0,
        "change": DEPOSIT,
        "origin": "block",
    },
]


MIGRATION_RECEIPTS = [
    {
        "kind": "contract",
        "contract": 'tz1abmz7jiCV2GH2u81LRrGgAFFgvQgiDiaf',
        "change": "100000000",
        "origin": "migration",
    },
]


# configure user-activate-upgrade at MIGRATION_LEVEL to test migration
NODE_CONFIG = {
    'network': {
        'genesis': {
            'timestamp': '2018-06-30T16:07:32Z',
            'block': 'BLockGenesisGenesisGenesisGenesisGenesisf79b5d1CoW2',
            'protocol': PROTO_GENESIS,
        },
        'genesis_parameters': {
            'values': {'genesis_pubkey': constants.GENESIS_PK}
        },
        'chain_name': 'TEZOS',
        'sandboxed_chain_name': 'SANDBOXED_TEZOS',
        'user_activated_upgrades': [
            {'level': MIGRATION_LEVEL, 'replacement_protocol': protocol.HASH}
        ],
    }
}


@pytest.fixture(scope="class")
def client(sandbox):
    sandbox.add_node(0, node_config=NODE_CONFIG)
    protocol.activate(
        sandbox.client(0),
        proto=protocol.PREV_HASH,
        parameters=protocol.PREV_PARAMETERS,
        activate_in_the_past=True,
    )
    yield sandbox.client(0)


@pytest.mark.incremental
class TestMigration:
    """Test migration from PROTO_A (the previous protocol) to PROTO_B (the
    current protocol).

    After migration, test snapshots:
        - node0: activate PROTO_A, migrate to PROTO_B, bake, export
                 a snapshot in full and rolling modes, and terminate
        - node1: import full, bake
        - node2: import rolling, sync, bake
        - node3: reconstruct full, sync, bake
        - all 4 are synced
    """

    def test_init(self, client):
        # 1: genesis block
        client.get_head()
        client.rpc('get', '/config/network/user_activated_upgrades')

    def test_activate(self, client, sandbox):
        # 2: activated PROTO_A
        utils.bake(client, BAKER)
        assert client.get_protocol() == protocol.PREV_HASH
        assert sandbox.client(0).get_head()['header']['proto'] == 1
        metadata = client.get_metadata()
        assert metadata['balance_updates'] == PREV_DEPOSIT_RECEIPTS
        # PROTO_A is using env. V1, metadata hashes should be present
        _ops_metadata_hash = client.get_operations_metadata_hash()
        _block_metadata_hash = client.get_block_metadata_hash()

    def test_migration(self, client, sandbox):
        # 3: last block of PROTO_A, runs migration code (MIGRATION_LEVEL)
        utils.bake(client, BAKER)
        metadata = client.get_metadata()
        assert metadata['next_protocol'] == protocol.HASH
        assert metadata['balance_updates'] == PREV_DEPOSIT_RECEIPTS
        # PROTO_B is using env. V1, metadata hashes should be present
        _ops_metadata_hash = client.get_operations_metadata_hash()
        _block_metadata_hash = client.get_block_metadata_hash()
        assert sandbox.client(0).get_head()['header']['proto'] == 2

    def test_new_proto(self, client, sandbox):
        # 4: first block of PROTO_B
        utils.bake(client, BAKER)
        assert client.get_protocol() == protocol.HASH
        assert sandbox.client(0).get_head()['header']['proto'] == 2

        # check that migration balance update appears in receipts
        metadata = client.get_metadata()
        assert metadata['balance_updates'] == (
            MIGRATION_RECEIPTS + DEPOSIT_RECEIPTS
        )
        _ops_metadata_hash = client.get_operations_metadata_hash()
        _block_metadata_hash = client.get_block_metadata_hash()

    def test_new_proto_second(self, client):
        # 5: second block of PROTO_B
        utils.bake(client, BAKER)
        metadata = client.get_metadata()
        assert metadata['balance_updates'] == DEPOSIT_RECEIPTS

    def test_terminate_node0(self, client, sandbox: Sandbox, session: dict):
        # to export rolling snapshot, we need to be at level > 60
        # (see `max_operations_ttl`)
        level = client.get_head()['header']['level']
        for _ in range(60 - level + 1):
            utils.bake(client, BAKER)
        assert client.get_head()['header']['level'] == 61

        # terminate node0
        session['head_hash'] = sandbox.client(0).get_head()['hash']
        sandbox.node(0).terminate()
        time.sleep(1)

    def test_export_snapshots(self, sandbox, tmpdir, session: dict):
        node_export = sandbox.node(0)
        file_full = f'{tmpdir}/FILE.full'
        file_rolling = f'{tmpdir}/FILE.rolling'
        head_hash = session['head_hash']
        session['snapshot_full'] = file_full
        session['snapshot_rolling'] = file_rolling
        node_export.snapshot_export(file_full, params=['--block', head_hash])
        node_export.snapshot_export(
            file_rolling, params=['--block', head_hash, '--rolling']
        )

    def test_import_full_snapshot_node1(self, sandbox, session):
        sandbox.add_node(
            1, snapshot=session['snapshot_full'], node_config=NODE_CONFIG
        )
        client = sandbox.client(1)
        utils.bake(client, BAKER)

    def test_import_rolling_snapshot_node2(self, sandbox, session):
        sandbox.add_node(
            2, snapshot=session['snapshot_rolling'], node_config=NODE_CONFIG
        )
        client = sandbox.client(2)
        utils.synchronize([sandbox.client(1), client], max_diff=0)
        utils.bake(client, BAKER)

    def test_reconstruct_full_node3(self, sandbox, session):
        sandbox.add_node(
            3, snapshot=session['snapshot_full'], node_config=NODE_CONFIG
        )
        sandbox.node(3).terminate()
        time.sleep(3)
        sandbox.node(3).reconstruct()
        sandbox.node(3).run()
        client = sandbox.client(3)
        assert client.check_node_listening()
        utils.synchronize(
            [sandbox.client(1), sandbox.client(2), client], max_diff=0
        )
        utils.bake(client, BAKER)

    def test_rerun_node0(self, sandbox):
        sandbox.node(0).run()
        sandbox.client(0).check_node_listening()
        utils.synchronize(sandbox.all_clients(), max_diff=0)<|MERGE_RESOLUTION|>--- conflicted
+++ resolved
@@ -3,42 +3,10 @@
 import pytest
 
 from launchers.sandbox import Sandbox
-<<<<<<< HEAD
-from tools import constants, paths, utils
-from tools.constants import PROTO_GENESIS
-
-BAKE_ARGS = [
-    '--minimal-fees',
-    '0',
-    '--minimal-nanotez-per-byte',
-    '0',
-    '--minimal-nanotez-per-gas-unit',
-    '0',
-    '--max-priority',
-    '512',
-    '--minimal-timestamp',
-]
-PROTO_A = constants.EDO
-PROTO_A_DAEMON = constants.EDO_DAEMON
-PROTO_A_PATH = f"proto_{PROTO_A_DAEMON.replace('-','_')}"
-PROTO_B = constants.ALPHA
-
-PARAMETERS_FILE = (
-    f'{paths.TEZOS_HOME}src/{PROTO_A_PATH}/parameters/' 'test-parameters.json'
-)
-assert os.path.isfile(PARAMETERS_FILE), (
-    f'{PARAMETERS_FILE}'
-    ' cannot be found; please first run'
-    ' `make` in {paths.TEZOS_HOME}.'
-)
-with open(PARAMETERS_FILE) as f:
-    PARAMETERS = dict(json.load(f))
-=======
 from tools import constants, utils
 from tools.constants import PROTO_GENESIS
 from . import protocol
 
->>>>>>> 3df16311
 MIGRATION_LEVEL = 3
 BAKER = 'bootstrap1'
 BAKER_PKH = constants.IDENTITIES[BAKER]['identity']
