opam-version: "2.0"
maintainer: "contact@tezos.com"
authors: ["Tezos devteam"]
homepage: "https://www.tezos.com/"
bug-reports: "https://gitlab.com/tezos/tezos/issues"
dev-repo: "git+https://gitlab.com/tezos/tezos.git"
license: "MIT"
depends: [
<<<<<<< HEAD
  "dune" { >= "1.11" }
  "hacl-star" { < "0.4" }
=======
  "dune" { >= "2.0" }
>>>>>>> 0bdf2e90
  "tezos-hacl-glue"
  "hacl-star" { >= "0.4.2" & < "0.5" }
  "hacl-star-raw"
]
conflicts: [
  "hacl_x25519"
]
build: [
  ["dune" "build" "-p" name "-j" jobs]
  ["dune" "runtest" "-p" name "-j" jobs] {with-test}
]
synopsis: "Tezos: thin layer of glue around hacl-star (unix implementation)"<|MERGE_RESOLUTION|>--- conflicted
+++ resolved
@@ -6,12 +6,7 @@
 dev-repo: "git+https://gitlab.com/tezos/tezos.git"
 license: "MIT"
 depends: [
-<<<<<<< HEAD
-  "dune" { >= "1.11" }
-  "hacl-star" { < "0.4" }
-=======
   "dune" { >= "2.0" }
->>>>>>> 0bdf2e90
   "tezos-hacl-glue"
   "hacl-star" { >= "0.4.2" & < "0.5" }
   "hacl-star-raw"
