(*****************************************************************************)
(*                                                                           *)
(* Open Source License                                                       *)
(* Copyright (c) 2020-2021 Nomadic Labs, <contact@nomadic-labs.com>          *)
(*                                                                           *)
(* Permission is hereby granted, free of charge, to any person obtaining a   *)
(* copy of this software and associated documentation files (the "Software"),*)
(* to deal in the Software without restriction, including without limitation *)
(* the rights to use, copy, modify, merge, publish, distribute, sublicense,  *)
(* and/or sell copies of the Software, and to permit persons to whom the     *)
(* Software is furnished to do so, subject to the following conditions:      *)
(*                                                                           *)
(* The above copyright notice and this permission notice shall be included   *)
(* in all copies or substantial portions of the Software.                    *)
(*                                                                           *)
(* THE SOFTWARE IS PROVIDED "AS IS", WITHOUT WARRANTY OF ANY KIND, EXPRESS OR*)
(* IMPLIED, INCLUDING BUT NOT LIMITED TO THE WARRANTIES OF MERCHANTABILITY,  *)
(* FITNESS FOR A PARTICULAR PURPOSE AND NONINFRINGEMENT. IN NO EVENT SHALL   *)
(* THE AUTHORS OR COPYRIGHT HOLDERS BE LIABLE FOR ANY CLAIM, DAMAGES OR OTHER*)
(* LIABILITY, WHETHER IN AN ACTION OF CONTRACT, TORT OR OTHERWISE, ARISING   *)
(* FROM, OUT OF OR IN CONNECTION WITH THE SOFTWARE OR THE USE OR OTHER       *)
(* DEALINGS IN THE SOFTWARE.                                                 *)
(*                                                                           *)
(*****************************************************************************)

(** Snapshots for the store

    Snapshots are canonical representations of the store and its
    associated context. Its main purposes it to save and load a
    current state with the minimal necessary amount of
    information. This snapshot may also be shared by third parties to
    facilitate the bootstrap process.

    A snapshot of a block [B] is composed of :
    - The snapshot format version (see [version]), as a file;
    - The metadata of the snapshot (see [metadata]), as a file;
    - Some data to ensure snapshot consistency at import (see
      [block_data]), as a file;
    - A single context containing every key that the block [B-1] needs
      (see below), as a file;
    - The set of (cemented and floating) blocks and their operations
      from the genesis block up to [B] -- it might contain less blocks
      if the snapshot is created from a store using a [Rolling]
      history mode of if it is created as a [Rolling]
      snapshot. Block's metadata are not exported. The cemented blocks
      are exported as a directory containing cycles as files, as well
      as some indexing data. The floating blocks are stored as a
      single file ;
    - The set of necessary Tezos protocols, as a directory containing
      the protocols as single files.

    There are two kinds of snapshot formats that can be exported:
    - [Raw] is a directory containing the aforementioned data as
    independent files;
    - [Tar] is a tar archive containing all the data as a single
    archive file. To achieve better performances while loading the
    snapshot's information (version and metadata), we store first the
    version and then the metadata, to avoid seeking through the whole
    file.

    Importing a snapshot will initialize a fresh store with the data
    contained in the snapshot. As snapshots may be shared between
    users, checks are made to ensure that no malicious data is
    loaded. For instance, we export the context of block [B-1] to make
    sure that the application of the block [B], given its
    predecessor's context, is valid.

    Depending on the history mode, a snapshot might contain less
    blocks. In full, all blocks are present and importing such a
    snapshot will populate the {!Cemented_store} with every cycle up
    to the snapshot's target block. Meanwhile, in [Rolling], only a
    few previous blocks will be exported ([max_op_ttl] from the target
    block), only populating a {!Floating_block_store}. Thus, the
    snapshot size greatly differs depending on the history mode used.

    Snapshots may be created concurrently with a running node. It
    might impact the node for a few seconds to retrieve the necessary
    consistent information to produce the snapshot.
*)

open Store_types

type error +=
  | Incompatible_history_mode of {
      requested : History_mode.t;
      stored : History_mode.t;
    }
  | Invalid_export_block of {
      block : Block_hash.t option;
      reason :
        [ `Pruned
        | `Pruned_pred
        | `Unknown
        | `Unknown_ancestor
        | `Caboose
        | `Genesis
        | `Not_enough_pred ];
    }
  | Invalid_export_path of string
  | Snapshot_file_not_found of string
  | Inconsistent_protocol_hash of {
      expected : Protocol_hash.t;
      got : Protocol_hash.t;
    }
  | Inconsistent_context_hash of {
      expected : Context_hash.t;
      got : Context_hash.t;
    }
  | Inconsistent_context of Context_hash.t
  | Cannot_decode_protocol of Protocol_hash.t
  | Cannot_write_metadata of string
  | Cannot_read of {
      kind :
        [ `Version
        | `Metadata
        | `Block_data
        | `Context
        | `Protocol_table
        | `Protocol
        | `Cemented_cycle ];
      path : string;
    }
  | Inconsistent_floating_store of block_descriptor * block_descriptor
  | Missing_target_block of block_descriptor
  | Cannot_read_floating_store of string
  | Cannot_retrieve_block_interval
  | Invalid_cemented_file of string
  | Missing_cemented_file of string
  | Corrupted_floating_store
  | Invalid_protocol_file of string
  | Target_block_validation_failed of Block_hash.t * string
  | Directory_already_exists of string
  | Empty_floating_store
  | Cannot_create_tmp_export_directory of string
  | Inconsistent_chain_import of {
      expected : Distributed_db_version.Name.t;
      got : Distributed_db_version.Name.t;
    }
  | Inconsistent_imported_block of Block_hash.t * Block_hash.t
  | Wrong_snapshot_file of {filename : string}

(** Current version of snapshots *)
val current_version : int

type snapshot_format = Tar | Raw

val pp_snapshot_format : Format.formatter -> snapshot_format -> unit

val snapshot_format_encoding : snapshot_format Data_encoding.t

type snapshot_header

(** [version snapshot_header] returns the version of a given
    [snapshot_header] as an integer value. *)
val version : snapshot_header -> int

(** Pretty-printer of a snapshot's {!header} *)
val pp_snapshot_header : Format.formatter -> snapshot_header -> unit

(** [read_snapshot_header ~snapshot_path] reads [snapshot_file]'s
   header. *)
val read_snapshot_header :
  snapshot_path:string -> snapshot_header tzresult Lwt.t

(** [export ?snapshot_path snapshot_format ?rolling ~block ~store_dir
   ~context_dir ~chain_name genesis ~on_disk_index] reads from the
   [store_dir] and [context_dir] the current state of the node and
   produces a snapshot, of the given [snapshot_format], in
   [snapshot_file] if it is provided. Otherwise, a snapshot file name
   is automatically generated using the target block as hint. If
   [rolling] is set, only the necessary blocks will be exported. If
   [on_disk] is set, uses an on-disk index to reduce the memory usage of the
   export.*)
val export :
  ?snapshot_path:string ->
  snapshot_format ->
  ?rolling:bool ->
  block:Block_services.block ->
  store_dir:string ->
  context_dir:string ->
  chain_name:Distributed_db_version.Name.t ->
  on_disk:bool ->
  progress_display_mode:Animation.progress_display_mode ->
  Genesis.t ->
  unit tzresult Lwt.t

(** [import ~snapshot_path ?patch_context ?block ?check_consistency
   ~dst_store_dir ~dst_context_dir chain_name ~user_activated_upgrades
   ~user_activated_protocol_overrides ~ops_metadata_size_limit
   ~in_memory genesis] populates [dst_store_dir] and [dst_context_dir]
   with the data contained in the [snapshot_file]. If
   [check_consistency] is unset, less security checks will be made and
   the import process will be more efficient. If [block] is set, the
   import process will make sure that the block is the correct one we
   load. [patch_context], [user_activated_upgrades] and
   [user_activated_protocol_overrides] are passed to the validator in
   order to validate the target block. [ops_metadata_size_limit]
   determines the maximal size of the metadata to store while
   importing a snapshot. [in_memory] states if the import should be
   all in memory, which is faster but uses more memory. *)
val import :
  snapshot_path:string ->
  ?patch_context:(Context.t -> Context.t tzresult Lwt.t) ->
  ?block:Block_hash.t ->
  ?check_consistency:bool ->
  dst_store_dir:string ->
  dst_context_dir:string ->
  chain_name:Distributed_db_version.Name.t ->
  configured_history_mode:History_mode.t option ->
  user_activated_upgrades:User_activated.upgrades ->
  user_activated_protocol_overrides:User_activated.protocol_overrides ->
  operation_metadata_size_limit:int option ->
<<<<<<< HEAD
=======
  in_memory:bool ->
  progress_display_mode:Animation.progress_display_mode ->
>>>>>>> 55b3bab8
  Genesis.t ->
  unit tzresult Lwt.t

(** [snapshot_file_kind ~snapshot_file] reads the [snapshot_file] and
    returns its kind. Returns [Invalid] if it is a wrong snapshot
    file. *)
val snapshot_file_kind : snapshot_path:string -> snapshot_format tzresult Lwt.t<|MERGE_RESOLUTION|>--- conflicted
+++ resolved
@@ -210,11 +210,8 @@
   user_activated_upgrades:User_activated.upgrades ->
   user_activated_protocol_overrides:User_activated.protocol_overrides ->
   operation_metadata_size_limit:int option ->
-<<<<<<< HEAD
-=======
   in_memory:bool ->
   progress_display_mode:Animation.progress_display_mode ->
->>>>>>> 55b3bab8
   Genesis.t ->
   unit tzresult Lwt.t
 
