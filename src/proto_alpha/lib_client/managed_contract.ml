--- conflicted
+++ resolved
@@ -288,13 +288,8 @@
 
 let transfer (cctxt : #full) ~chain ~block ?confirmations ?dry_run
     ?verbose_signing ?simulation ?(force = false) ?branch ~source ~src_pk
-<<<<<<< HEAD
-    ~src_sk ~contract ~destination ?(entrypoint = "default") ?arg ~amount ?fee
-    ?gas_limit ?storage_limit ?counter ~fee_parameter () :
-=======
     ~src_sk ~contract ~destination ?(entrypoint = Entrypoint.default) ?arg
     ~amount ?fee ?gas_limit ?storage_limit ?counter ~fee_parameter () :
->>>>>>> 55b3bab8
     (Kind.transaction Kind.manager Injection.result * Contract.t list) tzresult
     Lwt.t =
   build_transaction_operation
