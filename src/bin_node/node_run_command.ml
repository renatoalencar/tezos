(*****************************************************************************)
(*                                                                           *)
(* Open Source License                                                       *)
(* Copyright (c) 2018 Dynamic Ledger Solutions, Inc. <contact@tezos.com>     *)
(* Copyright (c) 2019-2021 Nomadic Labs, <contact@nomadic-labs.com>          *)
(*                                                                           *)
(* Permission is hereby granted, free of charge, to any person obtaining a   *)
(* copy of this software and associated documentation files (the "Software"),*)
(* to deal in the Software without restriction, including without limitation *)
(* the rights to use, copy, modify, merge, publish, distribute, sublicense,  *)
(* and/or sell copies of the Software, and to permit persons to whom the     *)
(* Software is furnished to do so, subject to the following conditions:      *)
(*                                                                           *)
(* The above copyright notice and this permission notice shall be included   *)
(* in all copies or substantial portions of the Software.                    *)
(*                                                                           *)
(* THE SOFTWARE IS PROVIDED "AS IS", WITHOUT WARRANTY OF ANY KIND, EXPRESS OR*)
(* IMPLIED, INCLUDING BUT NOT LIMITED TO THE WARRANTIES OF MERCHANTABILITY,  *)
(* FITNESS FOR A PARTICULAR PURPOSE AND NONINFRINGEMENT. IN NO EVENT SHALL   *)
(* THE AUTHORS OR COPYRIGHT HOLDERS BE LIABLE FOR ANY CLAIM, DAMAGES OR OTHER*)
(* LIABILITY, WHETHER IN AN ACTION OF CONTRACT, TORT OR OTHERWISE, ARISING   *)
(* FROM, OUT OF OR IN CONNECTION WITH THE SOFTWARE OR THE USE OR OTHER       *)
(* DEALINGS IN THE SOFTWARE.                                                 *)
(*                                                                           *)
(*****************************************************************************)

type error += Non_private_sandbox of P2p_addr.t

type error += RPC_Port_already_in_use of P2p_point.Id.t list

type error += Invalid_sandbox_file of string

let () =
  register_error_kind
    `Permanent
    ~id:"main.run.non_private_sandbox"
    ~title:"Forbidden public sandbox"
    ~description:"A sandboxed node should not listen on a public address."
    ~pp:(fun ppf addr ->
      Format.fprintf
        ppf
        "The node is configured to listen on a public address (%a), while only \
         'private' networks are authorised with `--sandbox`.\n\
        \           See `%s run --help` on how to change the listening address."
        Ipaddr.V6.pp
        addr
        Sys.argv.(0))
    Data_encoding.(obj1 (req "addr" P2p_addr.encoding))
    (function Non_private_sandbox addr -> Some addr | _ -> None)
    (fun addr -> Non_private_sandbox addr) ;
  register_error_kind
    `Permanent
    ~id:"main.run.port_already_in_use"
    ~title:"Cannot start node: RPC port already in use"
    ~description:"Another tezos node is probably running on the same RPC port."
    ~pp:(fun ppf addrlist ->
      Format.fprintf
        ppf
        "Another tezos node is probably running on one of these addresses \
         (%a). Please choose another RPC port."
        (Format.pp_print_list P2p_point.Id.pp)
        addrlist)
    Data_encoding.(obj1 (req "addrlist" (list P2p_point.Id.encoding)))
    (function RPC_Port_already_in_use addrlist -> Some addrlist | _ -> None)
    (fun addrlist -> RPC_Port_already_in_use addrlist) ;
  register_error_kind
    `Permanent
    ~id:"main.run.invalid_sandbox_file"
    ~title:"Invalid sandbox file"
    ~description:"The provided sandbox file is not a valid sandbox JSON file."
    ~pp:(fun ppf s ->
      Format.fprintf ppf "The file '%s' is not a valid JSON sandbox file" s)
    Data_encoding.(obj1 (req "sandbox_file" string))
    (function Invalid_sandbox_file s -> Some s | _ -> None)
    (fun s -> Invalid_sandbox_file s)

module Event = struct
  include Internal_event.Simple

  let section = ["node"; "main"]

  let disabled_discovery_addr =
    declare_0
      ~section
      ~name:"disabled_discovery_addr"
      ~msg:"disabled local peer discovery"
      ~level:Notice
      ()

  let disabled_listen_addr =
    declare_0
      ~section
      ~name:"disabled_listen_addr"
      ~msg:"disabled P2P server"
      ~level:Notice
      ()

  let read_identity =
    declare_1
      ~section
      ~name:"read_identity"
      ~msg:"read identity file"
      ~level:Notice
      ("peer_id", P2p_peer.Id.encoding)

  let generating_identity =
    declare_0
      ~section
      ~name:"generating_identity"
      ~msg:"generating an identity file"
      ~level:Notice
      ()

  let identity_generated =
    declare_1
      ~section
      ~name:"identity_generated"
      ~msg:"identity file generated"
      ~level:Notice
      ("peer_id", P2p_peer.Id.encoding)

  let disabled_config_validation =
    declare_0
      ~section
      ~name:"disabled_config_validation"
      ~msg:"disabled node configuration validation"
      ~level:Warning
      ()

  let starting_rpc_server =
    declare_3
      ~section
      ~name:"starting_rpc_server"
      ~msg:"starting RPC server on {host}:{port}"
      ~level:Notice
      ("host", Data_encoding.string)
      ("port", Data_encoding.uint16)
      ("tls", Data_encoding.bool)

  let starting_node =
    declare_1
      ~section
      ~name:"starting_node"
      ~msg:"starting the Tezos node"
      ~level:Notice
      ("chain", Distributed_db_version.Name.encoding)

  let node_is_ready =
    declare_0
      ~section
      ~name:"node_is_ready"
      ~msg:"the Tezos node is now running"
      ~level:Notice
      ()

  let shutting_down_node =
    declare_0
      ~section
      ~name:"shutting_down_node"
      ~msg:"shutting down the Tezos node"
      ~level:Notice
      ()

  let shutting_down_rpc_server =
    declare_0
      ~section
      ~name:"shutting_down_rpc_server"
      ~msg:"shutting down the RPC server"
      ~level:Notice
      ()

  let bye =
    (* Note that "exit_code" may be negative in case of signals. *)
    declare_1
      ~section
      ~name:"bye"
      ~msg:"bye"
      ~level:Notice
      (* may be negative in case of signals *)
      ("exit_code", Data_encoding.int31)

  let incorrect_history_mode =
    declare_2
      ~section
      ~name:"incorrect_history_mode"
      ~msg:
        "The given history mode {given_history_mode} does not correspond to \
         the stored history mode {stored_history_mode}. If you wish to force \
         the switch, use the flag '--force-history-mode-switch'."
      ~level:Error
      ~pp1:History_mode.pp
      ("given_history_mode", History_mode.encoding)
      ~pp2:History_mode.pp
      ("stored_history_mode", History_mode.encoding)
end

open Filename.Infix

let init_identity_file (config : Node_config_file.t) =
  let identity_file =
    config.data_dir // Node_data_version.default_identity_file_name
  in
  if Sys.file_exists identity_file then
    Node_identity_file.read identity_file >>=? fun identity ->
    Event.(emit read_identity) identity.peer_id >>= fun () -> return identity
  else
    Event.(emit generating_identity) () >>= fun () ->
    Node_identity_file.generate identity_file config.p2p.expected_pow
    >>=? fun identity ->
    Event.(emit identity_generated) identity.peer_id >>= fun () ->
    return identity

let init_node ?sandbox ?target ~identity ~singleprocess
    ~force_history_mode_switch (config : Node_config_file.t) =
  (* TODO "WARN" when pow is below our expectation. *)
  (match config.disable_config_validation with
  | true -> Event.(emit disabled_config_validation) ()
  | false -> Lwt.return_unit)
  >>= fun () ->
  (match config.p2p.discovery_addr with
  | None ->
      Event.(emit disabled_discovery_addr) () >>= fun () -> return (None, None)
  | Some addr -> (
      Node_config_file.resolve_discovery_addrs addr >>=? function
      | [] -> failwith "Cannot resolve P2P discovery address: %S" addr
      | (addr, port) :: _ -> return (Some addr, Some port)))
  >>=? fun (discovery_addr, discovery_port) ->
  (match config.p2p.listen_addr with
  | None ->
      Event.(emit disabled_listen_addr) () >>= fun () -> return (None, None)
  | Some addr -> (
      Node_config_file.resolve_listening_addrs addr >>=? function
      | [] -> failwith "Cannot resolve P2P listening address: %S" addr
      | (addr, port) :: _ -> return (Some addr, Some port)))
  >>=? fun (listening_addr, listening_port) ->
  (match (listening_addr, sandbox) with
  | (Some addr, Some _) when Ipaddr.V6.(compare addr unspecified) = 0 ->
      return_none
  | (Some addr, Some _) when not (Ipaddr.V6.is_private addr) ->
      fail (Non_private_sandbox addr)
  | (None, Some _) -> return_none
  | _ ->
      Node_config_file.resolve_bootstrap_addrs
        (Node_config_file.bootstrap_peers config)
      >>=? fun trusted_points ->
      let p2p_config : P2p.config =
        {
          listening_addr;
          listening_port;
          discovery_addr;
          discovery_port;
          trusted_points;
          peers_file =
            config.data_dir // Node_data_version.default_peers_file_name;
          private_mode = config.p2p.private_mode;
          reconnection_config = config.p2p.reconnection_config;
          identity;
          proof_of_work_target =
            Crypto_box.make_pow_target config.p2p.expected_pow;
          trust_discovered_peers = sandbox <> None;
        }
      in
      return_some (p2p_config, config.p2p.limits))
  >>=? fun p2p_config ->
  (match (config.blockchain_network.genesis_parameters, sandbox) with
  | (None, None) -> return_none
  | (Some parameters, None) ->
      return_some (parameters.context_key, parameters.values)
  | (_, Some filename) -> (
      Lwt_utils_unix.Json.read_file filename >>= function
      | Error _err -> fail (Invalid_sandbox_file filename)
      | Ok json -> return_some ("sandbox_parameter", json)))
  >>=? fun sandbox_param ->
  let genesis = config.blockchain_network.genesis in
  let patch_context =
    Some (Patch_context.patch_context genesis sandbox_param)
  in
  let node_config : Node.config =
    {
      genesis;
      chain_name = config.blockchain_network.chain_name;
      sandboxed_chain_name = config.blockchain_network.sandboxed_chain_name;
      user_activated_upgrades =
        config.blockchain_network.user_activated_upgrades;
      user_activated_protocol_overrides =
        config.blockchain_network.user_activated_protocol_overrides;
      patch_context;
      data_dir = config.data_dir;
      store_root = Node_data_version.store_dir config.data_dir;
      context_root = Node_data_version.context_dir config.data_dir;
      protocol_root = Node_data_version.protocol_dir config.data_dir;
      p2p = p2p_config;
      target;
      enable_testchain = config.p2p.enable_testchain;
      disable_mempool = config.p2p.disable_mempool;
    }
  in
  (match config.shell.history_mode with
  | Some history_mode when force_history_mode_switch ->
      Store.may_switch_history_mode
        ~store_dir:node_config.store_root
        ~context_dir:node_config.context_root
        genesis
        ~new_history_mode:history_mode
  | _ -> return_unit)
  >>=? fun () ->
  Node.create
    ~sandboxed:(sandbox <> None)
    ?sandbox_parameters:(Option.map snd sandbox_param)
    ~singleprocess
    node_config
    config.shell.peer_validator_limits
    config.shell.block_validator_limits
    config.shell.prevalidator_limits
    config.shell.chain_validator_limits
    config.shell.history_mode

(* Add default accepted CORS headers *)
let sanitize_cors_headers ~default headers =
  List.map String.lowercase_ascii headers
  |> String.Set.of_list
  |> String.Set.(union (of_list default))
  |> String.Set.elements

let launch_rpc_server ~acl_policy (config : Node_config_file.t) node (addr, port)
    =
  let rpc_config = config.rpc in
  let host = Ipaddr.V6.to_string addr in
  let dir = Node.build_rpc_directory node in
  let dir = Node_directory.build_node_directory config dir in
  let dir =
    RPC_directory.register_describe_directory_service
      dir
      RPC_service.description_service
  in
  let mode =
    match rpc_config.tls with
    | None -> `TCP (`Port port)
    | Some {cert; key} ->
        `TLS (`Crt_file_path cert, `Key_file_path key, `No_password, `Port port)
  in
  let acl =
    let open RPC_server.Acl in
<<<<<<< HEAD
    Option.either_f acl (fun () ->
        find_policy config.rpc.acl (Ipaddr.V6.to_string addr, Some port))
=======
    find_policy acl_policy (Ipaddr.V6.to_string addr, Some port)
>>>>>>> 0bdf2e90
    |> Option.value ~default:(default addr)
  in
  Event.(emit starting_rpc_server) (host, port, rpc_config.tls <> None)
  >>= fun () ->
  let cors_headers =
    sanitize_cors_headers ~default:["Content-Type"] rpc_config.cors_headers
  in
  Lwt.catch
    (fun () ->
      RPC_server.launch
        ~host
        mode
        dir
        ~acl
        ~media_types:Media_type.all_media_types
        ~cors:
          {
            allowed_origins = rpc_config.cors_origins;
            allowed_headers = cors_headers;
          }
      >>= return)
    (function
      (* FIXME: https://gitlab.com/tezos/tezos/-/issues/1312
         This exception seems to be unreachable.
      *)
      | Unix.Unix_error (Unix.EADDRINUSE, "bind", "") ->
          fail (RPC_Port_already_in_use [(addr, port)])
      | exn -> fail_with_exn exn)

let init_rpc (config : Node_config_file.t) node =
  List.fold_right_es
    (fun addr acc ->
      Node_config_file.resolve_rpc_listening_addrs addr >>=? function
      | [] -> failwith "Cannot resolve listening address: %S" addr
      | addrs ->
<<<<<<< HEAD
          let acl =
            RPC_server.Acl.find_policy_by_domain_name config.rpc.acl addr
          in
          List.fold_right_es
            (fun x a ->
              launch_rpc_server ?acl config node x >>=? fun o -> return (o :: a))
=======
          RPC_server.Acl.resolve_domain_names config.rpc.acl
          >>= fun acl_policy ->
          List.fold_right_es
            (fun x a ->
              launch_rpc_server ~acl_policy config node x >>=? fun o ->
              return (o :: a))
>>>>>>> 0bdf2e90
            addrs
            acc)
    config.rpc.listen_addrs
    []

let run ?verbosity ?sandbox ?target ~singleprocess ~force_history_mode_switch
    (config : Node_config_file.t) =
  Node_data_version.ensure_data_dir config.data_dir >>=? fun () ->
  (* Main loop *)
  let log_cfg =
    match verbosity with
    | None -> config.log
    | Some default_level -> {config.log with default_level}
  in
  Internal_event_unix.init
    ~lwt_log_sink:log_cfg
    ~configuration:config.internal_events
    ()
  >>= fun () ->
  Node_config_validation.check config >>=? fun () ->
  init_identity_file config >>=? fun identity ->
  Updater.init (Node_data_version.protocol_dir config.data_dir) ;
  Event.(emit starting_node) config.blockchain_network.chain_name >>= fun () ->
  (init_node
     ?sandbox
     ?target
     ~identity
     ~singleprocess
     ~force_history_mode_switch
     config
   >>= function
   | Ok node -> return node
   | Error
       (Store_errors.Cannot_switch_history_mode {previous_mode; next_mode} :: _)
     as err ->
       Event.(emit incorrect_history_mode) (previous_mode, next_mode)
       >>= fun () -> Lwt.return err
   | Error _ as err -> Lwt.return err)
  >>=? fun node ->
  let node_downer =
    Lwt_exit.register_clean_up_callback ~loc:__LOC__ (fun _ ->
        Event.(emit shutting_down_node) () >>= fun () -> Node.shutdown node)
  in
  init_rpc config node >>=? fun rpc ->
  let rpc_downer =
    Lwt_exit.register_clean_up_callback
      ~loc:__LOC__
      ~after:[node_downer]
      (fun _ ->
        Event.(emit shutting_down_rpc_server) () >>= fun () ->
        List.iter_p RPC_server.shutdown rpc)
  in
  Event.(emit node_is_ready) () >>= fun () ->
  let _ =
    Lwt_exit.register_clean_up_callback
      ~loc:__LOC__
      ~after:[rpc_downer]
      (fun exit_status ->
        Event.(emit bye) exit_status >>= fun () -> Internal_event_unix.close ())
  in
  Lwt_utils.never_ending ()

let process sandbox verbosity target singleprocess force_history_mode_switch
    args =
  let verbosity =
    let open Internal_event in
    match verbosity with [] -> None | [_] -> Some Info | _ -> Some Debug
  in
  let main_promise =
    Node_shared_arg.read_and_patch_config_file
      ~ignore_bootstrap_peers:
        (match sandbox with Some _ -> true | None -> false)
      args
    >>=? fun config ->
    (match sandbox with
    | Some _ ->
        if config.data_dir = Node_config_file.default_data_dir then
          failwith "Cannot use default data directory while in sandbox mode"
        else return_unit
    | None -> return_unit)
    >>=? fun () ->
    (match target with
    | None -> return_none
    | Some s ->
        let l = String.split_on_char ',' s in
        Lwt.catch
          (fun () ->
            assert (List.length l = 2) ;
            let target =
              match l with
              | [block_hash; level] ->
                  (Block_hash.of_b58check_exn block_hash, Int32.of_string level)
              | _ -> assert false
            in
            return_some target)
          (fun _ ->
            failwith
              "Failed to parse the provided target. A '<block_hash>,<level>' \
               value was expected."))
    >>=? fun target ->
    Lwt_lock_file.try_with_lock
      ~when_locked:(fun () ->
        failwith "Data directory is locked by another process")
      ~filename:(Node_data_version.lock_file config.data_dir)
    @@ fun () ->
    Lwt.catch
      (fun () ->
        run
          ?sandbox
          ?verbosity
          ?target
          ~singleprocess
          ~force_history_mode_switch
          config)
      (function exn -> fail_with_exn exn)
  in
  Lwt_main.run
    (Lwt_exit.wrap_and_exit main_promise >>= function
     | Ok () -> Lwt_exit.exit_and_wait 0 >|= fun _ -> `Ok ()
     | Error err ->
         Lwt_exit.exit_and_wait 1 >|= fun _ ->
         `Error (false, Format.asprintf "%a" pp_print_trace err))

module Term = struct
  let verbosity =
    let open Cmdliner in
    let doc =
      "Increase log level. Using $(b,-v) is equivalent to using \
       $(b,TEZOS_LOG='* -> info'), and $(b,-vv) is equivalent to using \
       $(b,TEZOS_LOG='* -> debug')."
    in
    Arg.(
      value & flag_all
      & info ~docs:Node_shared_arg.Manpage.misc_section ~doc ["v"])

  let sandbox =
    let open Cmdliner in
    let doc =
      "Run the daemon in sandbox mode. P2P to non-localhost addresses are \
       disabled, and constants of the economic protocol can be altered with a \
       JSON file which overrides the $(b,genesis_parameters) field of the \
       network configuration (e.g. scripts/sandbox.json). $(b,IMPORTANT): \
       Using sandbox mode affects the node state and subsequent runs of Tezos \
       node must also use sandbox mode. In order to run the node in normal \
       mode afterwards, a full reset must be performed (by removing the node's \
       data directory)."
    in
    Arg.(
      value
      & opt (some non_dir_file) None
      & info
          ~docs:Node_shared_arg.Manpage.misc_section
          ~doc
          ~docv:"FILE.json"
          ["sandbox"])

  let target =
    let open Cmdliner in
    let doc =
      "When asked to take a block as a target, the daemon will only accept the \
       chains that contains that block and those that might reach it."
    in
    Arg.(
      value
      & opt (some string) None
      & info
          ~docs:Node_shared_arg.Manpage.misc_section
          ~doc
          ~docv:"<block_hash>,<level>"
          ["target"])

  let singleprocess =
    let open Cmdliner in
    let doc =
      "When enabled, it deactivates block validation using an external \
       process. Thus, the validation procedure is done in the same process as \
       the node and might not be responding when doing extensive I/Os."
    in
    Arg.(
      value & flag
      & info ~docs:Node_shared_arg.Manpage.misc_section ~doc ["singleprocess"])

  let force_history_mode_switch =
    let open Cmdliner in
    let doc =
      Format.sprintf
        "Forces the switch of history modes when a different history mode is \
         found between the written configuration and the given history mode.  \
         Warning: this option will modify the storage irremediably. Please \
         refer to the Tezos node documentation for more details."
    in
    Arg.(
      value & flag
      & info
          ~docs:Node_shared_arg.Manpage.misc_section
          ~doc
          ["force-history-mode-switch"])

  let term =
    Cmdliner.Term.(
      ret
        (const process $ sandbox $ verbosity $ target $ singleprocess
       $ force_history_mode_switch $ Node_shared_arg.Term.args))
end

module Manpage = struct
  let command_description =
    "The $(b,run) command is meant to run the Tezos node. Most of its command \
     line arguments corresponds to config file entries, and will have priority \
     over the latter if used."

  let description = [`S "DESCRIPTION"; `P command_description]

  let debug =
    let log_sections =
      String.concat
        " "
        (TzString.Set.elements (Internal_event.get_registered_sections ()))
    in
    [
      `S "DEBUG";
      `P
        ("The environment variable $(b,TEZOS_LOG) is used to fine-tune what is \
          going to be logged. The syntax is \
          $(b,TEZOS_LOG='<section> -> <level> [ ; ...]') where section is \
          one of $(i," ^ log_sections
       ^ ") and level is one of $(i,fatal), $(i,error), $(i,warn), \
          $(i,notice), $(i,info) or $(i,debug). A $(b,*) can be used as a \
          wildcard in sections, i.e. $(b, node* -> debug). The rules are \
          matched left to right, therefore the leftmost rule is highest \
          priority .");
    ]

  let examples =
    [
      `S "EXAMPLES";
      `I
        ( "$(b,Run in sandbox mode listening to RPC commands at localhost port \
           8732)",
          "$(mname) run \
           --sandbox=src/proto_alpha/parameters/sandbox-parameters.json \
           --data-dir /custom/data/dir --rpc-addr localhost:8732" );
      `I ("$(b,Run a node that accepts network connections)", "$(mname) run");
    ]

  let man =
    description @ Node_shared_arg.Manpage.args @ debug @ examples
    @ Node_shared_arg.Manpage.bugs

  let info = Cmdliner.Term.info ~doc:"Run the Tezos node" ~man "run"
end

let cmd = (Term.term, Manpage.info)<|MERGE_RESOLUTION|>--- conflicted
+++ resolved
@@ -341,12 +341,7 @@
   in
   let acl =
     let open RPC_server.Acl in
-<<<<<<< HEAD
-    Option.either_f acl (fun () ->
-        find_policy config.rpc.acl (Ipaddr.V6.to_string addr, Some port))
-=======
     find_policy acl_policy (Ipaddr.V6.to_string addr, Some port)
->>>>>>> 0bdf2e90
     |> Option.value ~default:(default addr)
   in
   Event.(emit starting_rpc_server) (host, port, rpc_config.tls <> None)
@@ -382,21 +377,12 @@
       Node_config_file.resolve_rpc_listening_addrs addr >>=? function
       | [] -> failwith "Cannot resolve listening address: %S" addr
       | addrs ->
-<<<<<<< HEAD
-          let acl =
-            RPC_server.Acl.find_policy_by_domain_name config.rpc.acl addr
-          in
-          List.fold_right_es
-            (fun x a ->
-              launch_rpc_server ?acl config node x >>=? fun o -> return (o :: a))
-=======
           RPC_server.Acl.resolve_domain_names config.rpc.acl
           >>= fun acl_policy ->
           List.fold_right_es
             (fun x a ->
               launch_rpc_server ~acl_policy config node x >>=? fun o ->
               return (o :: a))
->>>>>>> 0bdf2e90
             addrs
             acc)
     config.rpc.listen_addrs
