--- conflicted
+++ resolved
@@ -14,112 +14,6 @@
  (name main)
  (public_name tezos-node)
  (package tezos-node)
-<<<<<<< HEAD
- (libraries tezos-base
-            tezos-base.unix
-            tezos-version
-            tezos-stdlib-unix
-            tezos-shell-services
-            tezos-workers
-            tezos-rpc-http-server
-            tezos-p2p
-            tezos-shell
-            tezos-store
-            tezos-context
-            tezos-validator
-            tezos-shell-context
-            tezos-protocol-updater
-            (select void_for_linking-embedded-protocol-genesis from
-              (tezos-embedded-protocol-genesis -> void_for_linking-embedded-protocol-genesis.empty)
-              (-> void_for_linking-embedded-protocol-genesis.empty))
-            (select void_for_linking-embedded-protocol-genesis-carthagenet from
-              (tezos-embedded-protocol-genesis-carthagenet -> void_for_linking-embedded-protocol-genesis-carthagenet.empty)
-              (-> void_for_linking-embedded-protocol-genesis-carthagenet.empty))
-            (select void_for_linking-demo-noops from
-              (tezos-embedded-protocol-demo-noops -> void_for_linking-demo-noops.empty)
-              (-> void_for_linking-demo-noops.empty))
-            (select void_for_linking-demo-counter from
-              (tezos-embedded-protocol-demo-counter -> void_for_linking-demo-counter.empty)
-              (-> void_for_linking-demo-counter.empty))
-            (select void_for_linking-alpha from
-              (tezos-embedded-protocol-alpha -> void_for_linking-alpha.empty)
-              (-> void_for_linking-alpha.empty))
-            (select void_for_linking-000-Ps9mPmXa from
-              (tezos-embedded-protocol-000-Ps9mPmXa -> void_for_linking-000-Ps9mPmXa.empty)
-              (-> void_for_linking-000-Ps9mPmXa.empty))
-            (select void_for_linking-001-PtCJ7pwo from
-              (tezos-embedded-protocol-001-PtCJ7pwo -> void_for_linking-001-PtCJ7pwo.empty)
-              (-> void_for_linking-001-PtCJ7pwo.empty))
-            (select void_for_linking-002-PsYLVpVv from
-              (tezos-embedded-protocol-002-PsYLVpVv -> void_for_linking-002-PsYLVpVv.empty)
-              (-> void_for_linking-002-PsYLVpVv.empty))
-            (select void_for_linking-003-PsddFKi3 from
-              (tezos-embedded-protocol-003-PsddFKi3 -> void_for_linking-003-PsddFKi3.empty)
-              (-> void_for_linking-003-PsddFKi3.empty))
-            (select void_for_linking-004-Pt24m4xi from
-              (tezos-embedded-protocol-004-Pt24m4xi -> void_for_linking-004-Pt24m4xi.empty)
-              (-> void_for_linking-004-Pt24m4xi.empty))
-            (select void_for_linking-005-PsBABY5H from
-              (tezos-embedded-protocol-005-PsBABY5H -> void_for_linking-005-PsBABY5H.empty)
-              (-> void_for_linking-005-PsBABY5H.empty))
-            (select void_for_linking-005-PsBabyM1 from
-              (tezos-embedded-protocol-005-PsBabyM1 -> void_for_linking-005-PsBabyM1.empty)
-              (-> void_for_linking-005-PsBabyM1.empty))
-            (select void_for_linking-006-PsCARTHA from
-              (tezos-embedded-protocol-006-PsCARTHA -> void_for_linking-006-PsCARTHA.empty)
-              (-> void_for_linking-006-PsCARTHA.empty))
-            (select void_for_linking-007-PsDELPH1 from
-              (tezos-embedded-protocol-007-PsDELPH1 -> void_for_linking-007-PsDELPH1.empty)
-              (-> void_for_linking-007-PsDELPH1.empty))
-            (select void_for_linking-008-PtEdoTez from
-              (tezos-embedded-protocol-008-PtEdoTez -> void_for_linking-008-PtEdoTez.empty)
-              (-> void_for_linking-008-PtEdoTez.empty))
-            (select void_for_linking-008-PtEdo2Zk from
-              (tezos-embedded-protocol-008-PtEdo2Zk -> void_for_linking-008-PtEdo2Zk.empty)
-              (-> void_for_linking-008-PtEdo2Zk.empty))
-            (select void_for_linking-009-PsFLoren from
-              (tezos-embedded-protocol-009-PsFLoren -> void_for_linking-009-PsFLoren.empty)
-              (-> void_for_linking-009-PsFLoren.empty))
-            (select void_for_linking-010-PtGRANAD from
-              (tezos-embedded-protocol-010-PtGRANAD -> void_for_linking-010-PtGRANAD.empty)
-              (-> void_for_linking-010-PtGRANAD.empty))
-            (select void_for_linking-011-PtHangz2 from
-              (tezos-embedded-protocol-011-PtHangz2 -> void_for_linking-011-PtHangz2.empty)
-              (-> void_for_linking-011-PtHangz2.empty))
-            (select void_for_linking-008-PtEdo2Zk-protocol-plugin-registerer from
-              (tezos-protocol-plugin-008-PtEdo2Zk-registerer -> void_for_linking-008-PtEdo2Zk-protocol-plugin-registerer.empty)
-              (-> void_for_linking-008-PtEdo2Zk-protocol-plugin-registerer.empty))
-            (select void_for_linking-009-PsFLoren-protocol-plugin-registerer from
-              (tezos-protocol-plugin-009-PsFLoren-registerer -> void_for_linking-009-PsFLoren-protocol-plugin-registerer.empty)
-              (-> void_for_linking-009-PsFLoren-protocol-plugin-registerer.empty))
-            (select void_for_linking-010-PtGRANAD-protocol-plugin-registerer from
-              (tezos-protocol-plugin-010-PtGRANAD-registerer -> void_for_linking-010-PtGRANAD-protocol-plugin-registerer.empty)
-              (-> void_for_linking-010-PtGRANAD-protocol-plugin-registerer.empty))
-            (select void_for_linking-011-PtHangz2-protocol-plugin-registerer from
-              (tezos-protocol-plugin-011-PtHangz2-registerer -> void_for_linking-011-PtHangz2-protocol-plugin-registerer.empty)
-              (-> void_for_linking-011-PtHangz2-protocol-plugin-registerer.empty))
-            (select void_for_linking-alpha-protocol-plugin-registerer from
-              (tezos-protocol-plugin-alpha-registerer -> void_for_linking-alpha-protocol-plugin-registerer.empty)
-              (-> void_for_linking-alpha-protocol-plugin-registerer.empty))
-             cmdliner
-             tls
-             lwt-exit)
- (flags (:standard -open Tezos_base__TzPervasives
-                   -open Tezos_base
-                   -open Tezos_stdlib_unix
-                   -open Tezos_shell_services
-                   -open Tezos_rpc_http
-                   -open Tezos_rpc_http_server
-                   -open Tezos_p2p
-                   -open Tezos_shell
-                   -open Tezos_store
-                   -open Tezos_context
-                   -open Tezos_validator
-                   -open Tezos_shell_context
-                   -open Tezos_workers
-                   -open Tezos_protocol_updater
-                   -linkall)))
-=======
  (instrumentation (backend bisect_ppx))
  (libraries
   tezos-base
@@ -239,38 +133,10 @@
    -open Tezos_shell_context
    -open Tezos_workers
    -open Tezos_protocol_updater)))
->>>>>>> e445371a
 
 (rule
  (action
   (progn
-<<<<<<< HEAD
-   (write-file void_for_linking-embedded-protocol-genesis.empty "")
-   (write-file void_for_linking-embedded-protocol-genesis-carthagenet.empty "")
-   (write-file void_for_linking-demo-noops.empty "")
-   (write-file void_for_linking-demo-counter.empty "")
-   (write-file void_for_linking-alpha.empty "")
-   (write-file void_for_linking-000-Ps9mPmXa.empty "")
-   (write-file void_for_linking-001-PtCJ7pwo.empty "")
-   (write-file void_for_linking-002-PsYLVpVv.empty "")
-   (write-file void_for_linking-003-PsddFKi3.empty "")
-   (write-file void_for_linking-004-Pt24m4xi.empty "")
-   (write-file void_for_linking-005-PsBABY5H.empty "")
-   (write-file void_for_linking-005-PsBabyM1.empty "")
-   (write-file void_for_linking-006-PsCARTHA.empty "")
-   (write-file void_for_linking-007-PsDELPH1.empty "")
-   (write-file void_for_linking-008-PtEdoTez.empty "")
-   (write-file void_for_linking-008-PtEdo2Zk.empty "")
-   (write-file void_for_linking-009-PsFLoren.empty "")
-   (write-file void_for_linking-010-PtGRANAD.empty "")
-   (write-file void_for_linking-011-PtHangz2.empty "")
-   (write-file void_for_linking-alpha-protocol-plugin-registerer.empty "")
-   (write-file void_for_linking-008-PtEdo2Zk-protocol-plugin-registerer.empty "")
-   (write-file void_for_linking-009-PsFLoren-protocol-plugin-registerer.empty "")
-   (write-file void_for_linking-010-PtGRANAD-protocol-plugin-registerer.empty "")
-   (write-file void_for_linking-011-PtHangz2-protocol-plugin-registerer.empty "")
-)))
-=======
    (write-file void_for_linking-tezos-embedded-protocol-genesis.empty "")
    (write-file void_for_linking-tezos-embedded-protocol-genesis-carthagenet.empty "")
    (write-file void_for_linking-tezos-embedded-protocol-demo-noops.empty "")
@@ -298,7 +164,6 @@
    (write-file void_for_linking-tezos-protocol-plugin-011-PtHangz2-registerer.empty "")
    (write-file void_for_linking-tezos-protocol-plugin-012-Psithaca-registerer.empty "")
    (write-file void_for_linking-tezos-protocol-plugin-alpha-registerer.empty ""))))
->>>>>>> e445371a
 
 (install
  (package tezos-node)
