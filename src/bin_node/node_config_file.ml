--- conflicted
+++ resolved
@@ -164,17 +164,10 @@
   make_blockchain_network
     ~alias:"ithacanet"
     {
-<<<<<<< HEAD
-      time = Time.Protocol.of_notation_exn "2021-11-04T15:00:00Z";
-      block =
-        Block_hash.of_b58check_exn
-          "BLockGenesisGenesisGenesisGenesisGenesis7e8c4d4snJW";
-=======
       time = Time.Protocol.of_notation_exn "2022-01-25T15:00:00Z";
       block =
         Block_hash.of_b58check_exn
           "BLockGenesisGenesisGenesisGenesisGenesis1db77eJNeJ9";
->>>>>>> e445371a
       protocol =
         Protocol_hash.of_b58check_exn
           "Ps9mPmXaRzmzk35gbAYNCAw6UXdE2qoABTHbN2oEEc1qM7CwT9P";
@@ -190,17 +183,10 @@
               );
             ];
       }
-<<<<<<< HEAD
-    ~chain_name:"TEZOS_HANGZHOUNET_2021-11-04T15:00:00Z"
-    ~sandboxed_chain_name:"SANDBOXED_TEZOS"
-    ~user_activated_upgrades:
-      [(8191l, "PtHangz2aRngywmSRGGvrcTyMbbdpWdpFKuS4uMWxg2RaH9i1qx")]
-=======
     ~chain_name:"TEZOS_ITHACANET_2022-01-25T15:00:00Z"
     ~sandboxed_chain_name:"SANDBOXED_TEZOS"
     ~user_activated_upgrades:
       [(8191l, "Psithaca2MLRFYargivpo7YvUr7wUDqyxrdhC5CQq78mRvimz6A")]
->>>>>>> e445371a
     ~default_bootstrap_peers:
       [
         "ithacanet.teztnets.xyz";
