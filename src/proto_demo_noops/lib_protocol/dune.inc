--- conflicted
+++ resolved
@@ -21,11 +21,7 @@
  (action
   (write-file %{targets}
               "module Name = struct let name = \"demo-noops\" end
-<<<<<<< HEAD
-include Tezos_protocol_environment.MakeV2(Name)()
-=======
 include Tezos_protocol_environment.MakeV3(Name)()
->>>>>>> 0bdf2e90
 module CamlinternalFormatBasics = struct include CamlinternalFormatBasics end
 ")))
 
