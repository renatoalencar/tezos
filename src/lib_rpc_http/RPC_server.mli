--- conflicted
+++ resolved
@@ -92,21 +92,12 @@
       The first ACL whose corresponding address matches these criteria is
       returned. *)
   val find_policy : policy -> string * int option -> t option
-<<<<<<< HEAD
-
-  (** The same as [find_policy], but it accepts a string representing a domain
-      name address or an IP address (and optionally a port number). *)
-  val find_policy_by_domain_name : policy -> string -> t option
-=======
->>>>>>> 0bdf2e90
 
   (** Returns string representation of a given matcher. Useful for testing. *)
   val matcher_to_string : matcher -> string
 
   (** Returns the ACL type, either `Whitelist or `Blacklist. *)
   val acl_type : t -> [`Whitelist | `Blacklist]
-<<<<<<< HEAD
-=======
 
   (** Replace domain-name addresses in the policy with the IP addresses
       they resolve to.
@@ -125,5 +116,4 @@
       policy ->
       policy Lwt.t
   end
->>>>>>> 0bdf2e90
 end