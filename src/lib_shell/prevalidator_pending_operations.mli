--- conflicted
+++ resolved
@@ -35,12 +35,9 @@
    [`High] priority first, followed by [`Medium] and finally [`Low] priority. *)
 type 'protocol_data t
 
-<<<<<<< HEAD
-=======
 module Sized_set :
   Tezos_base.Sized.SizedSet with type set := Operation_hash.Set.t
 
->>>>>>> 55b3bab8
 (** The empty structure of pending operations. *)
 val empty : 'protocol_data t
 
