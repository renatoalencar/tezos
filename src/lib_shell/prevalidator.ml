(*****************************************************************************)
(*                                                                           *)
(* Open Source License                                                       *)
(* Copyright (c) 2018 Dynamic Ledger Solutions, Inc. <contact@tezos.com>     *)
(* Copyright (c) 2018-2022 Nomadic Labs, <contact@nomadic-labs.com>          *)
(*                                                                           *)
(* Permission is hereby granted, free of charge, to any person obtaining a   *)
(* copy of this software and associated documentation files (the "Software"),*)
(* to deal in the Software without restriction, including without limitation *)
(* the rights to use, copy, modify, merge, publish, distribute, sublicense,  *)
(* and/or sell copies of the Software, and to permit persons to whom the     *)
(* Software is furnished to do so, subject to the following conditions:      *)
(*                                                                           *)
(* The above copyright notice and this permission notice shall be included   *)
(* in all copies or substantial portions of the Software.                    *)
(*                                                                           *)
(* THE SOFTWARE IS PROVIDED "AS IS", WITHOUT WARRANTY OF ANY KIND, EXPRESS OR*)
(* IMPLIED, INCLUDING BUT NOT LIMITED TO THE WARRANTIES OF MERCHANTABILITY,  *)
(* FITNESS FOR A PARTICULAR PURPOSE AND NONINFRINGEMENT. IN NO EVENT SHALL   *)
(* THE AUTHORS OR COPYRIGHT HOLDERS BE LIABLE FOR ANY CLAIM, DAMAGES OR OTHER*)
(* LIABILITY, WHETHER IN AN ACTION OF CONTRACT, TORT OR OTHERWISE, ARISING   *)
(* FROM, OUT OF OR IN CONNECTION WITH THE SOFTWARE OR THE USE OR OTHER       *)
(* DEALINGS IN THE SOFTWARE.                                                 *)
(*                                                                           *)
(*****************************************************************************)

(* General description of the prevalidator:

   The main role of the prevalidator is the propagation of valid
   operations through the gossip network of Tezos. The baker also uses
   the prevalidator via the [monitor_operations] RPC to filter
   operations that can be included in blocks.

   The prevalidator manages a validation state based upon the current
   head chosen by the validation sub-system. Each time the
   prevalidator receives an operation, it tries to classify it on top
   of the current validation state. If the application of the incoming
   operation succeeds, the validation state is then updated and, the
   operation can be propagated. Otherwise, the handling of the
   operation depends on the classification: [Applied],
   [Branch_delayed], [Branch_refused] or [Refused]. This
   classification is detailed below. Given an operation, its
   classification may change if the head changes. When the validation
   sub-system switches its head, it notifies the prevalidator with the
   new [live_blocks] and [live_operations], triggering also a [flush]
   of the mempool: every operation classified as [Applied] or
   [Branch_delayed] which is anchored (i.e, the [block hash] on which
   the operation is based on when it was created) on a [live block]
   and which is not in the [live operations] (operations which are
   included in [live_blocks]) is set [pending], meaning they are
   waiting to be classified again. Operations classified as
   [Branch_refused] are reclassified only if the old head is not the
   predecessor block of the new head. We use the
   [Chain_validator_worker_state.Event.update] for that purpose (see
   {on_flush}). [Refused] operations are never reclassified. We keep
   track on them to avoid to handle it if it is advertised again in a
   short period of time.

   Plugins may be used as an anti-spam protection mechanism, more
   restrictive than the economic protocol. They are not mandatory and
   come with the shell. By not mandatory, it means that without the
   plugin, the prevalidator still works. However, it may propagate
   outdated operations and the prevalidator can be slower. Indeed,
   plugins add more restrictions on the validation of operations. The
   plugin comes with three functions: [pre_filter], [precheck] and
   [post_filter]. With the exception of locally injected operations,
   pending operations are first pre-filtered.
   The [precheck] is applied before classifying an operation.
   The [post_filter] is applied every time an operation is classified
   as [Applied].

   Error classification:

   The [apply_operation] function from the economic protocol can
   classify an operation as [Refused], [Branch_refused],
   [Branch_delayed], [Outdated] or [Applied].

     - An operation is [Refused] if the protocol rejects this
   operation with an error classified as [Permanent].

     - An operation is [Outdated] if the operation is too old to be
   applied anymore or if the protocol rejects this operation with an
   error classified as [Outdated]

     - An operation is [Branch_refused] if the operation is anchored
   on a block that has not been validated by the node but could be in
   the future or if the protocol rejects this operation with an error
   classified as [Branch]. This semantics is likely to be weakened to
   also consider [Outdated] operations.

     - An operation is [Branch_delayed] if the initialization of the
   validation state failed (which presumably cannot happen currently)
   or if the protocol rejects this operation with an error classified
   as [Temporary].

     - An operation is [Applied] if it has been successfully
   prechecked, or if the economic protocol succeeded in applying the
   operation on the current validation state. The point of
   prechecking an operation is that it is faster than having the protocol apply
   the operation. Operations are stored in the reverse order of application
   so that adding a new [Applied] operation can be done at the head
   of the list.

   The [classification] data-structure (implemented in
   [Prevalidator_classification]) is used by the [prevalidator] to
   handle operations and their classification given either by the
   plugin or the economic protocol. One important property of this
   data-structure is to answer quickly if an operation is already
   classified or not.

   The interaction between the [Prevalidator_classification] module
   and the [Prevalidator] ensures an invariant that the different
   classifications are {e disjoint}: an operation cannot be in two (or
   more) of these subfields at the same time. The rationale to not
   make this invariant explicit is for performances reasons.

   Operation status:

     Operations are identified uniquely by their hash. Given an
   operation hash, the status can be either: [fetching], [pending],
   [classified], or [banned].

     - An operation is [fetching] if we only know its hash but we did
   not receive yet the corresponding operation.

     - An operation is [pending] if we know its hash and the
   corresponding operation but this operation is not classified on top
   of the current head yet.

     - An operation is [classified] if we know its hash, the
   corresponding operation and was classified according to the
   classification given above. Note that for [Branch_refused]
   operation, the classification may be prior to the last flush.

     - We may also ban an operation locally (through an RPC). A
   [banned] operation is removed from all other fields, and is ignored
   when it is received in any form (its hash, the corresponding
   operation, or a direct injection from the node).

     The prevalidator ensures that an operation cannot be at the same
   time in two of the following fields: [fetching], [pending],
   [in_mempool] (containing the [classified] operations), and
   [banned_operations].

   Propagation of operations:

     An operation is propagated through the [distributed database]
   component (aka [ddb]) which interacts directly with the [p2p]
   network. The prevalidator advertises its mempool (containing only
   operation hashes) through the [ddb]. If a remote peer requests an
   operation, such request will be handled directly by the [ddb]
   without going to the prevalidator. This is why every operation that
   is propagated by the prevalidator should also be in the [ddb]. But
   more important, an operation which we do not want to advertise
   should be removed explicitly from the [ddb] via the
   [Distributed_db.Operation.clear_or_cancel] function.

   It is important that every operation we do not want to propagate
   are cleaned up from the [Distributed_db] explicitely. Operations we
   do not want to propagate are operations classified as [Refused] or
   [Outdated], already included in block, or filtered out by the
   plugin.

   The [mempool] field contains only operations which are in the
   [in_mempool] field and that we accept to propagate. In particular,
   we do not propagate operations classified as [Refused] or
   [Outdated].

     There are two ways to propagate our mempool:

     - Either when we classify operations as applied

     - Or when a peer requests explicitly our mempool

     In the first case, only the newly classified operations are
   propagated. In the second case, current applied operations and
   pending operations are sent to the peer. Every time an operation is
   removed from the [in_mempool] field, this operation should be
   cleaned up in the [Distributed_db.Operation] requester.

   There is an [advertisement_delay] to postpone the next mempool
   advertisement if we advertised our mempool not long ago. Early
   consensus operations will be propagated once the block is
   validated. Every time an operation is [classified], it is recorded
   into the [operation_stream]. Such stream can be used by an external
   service to get the classification of an operation (via the
   [monitor_operations] RPC). This also means an operation can be
   notified several times if it is classified again after a
   [flush].

   Internally, the prevalidator implementation is split between
   the [Requests] module and the [Handlers] module.

   The [Requests] module contains the top-level functions called to implement
   the various requests defined in {!Prevalidator_worker_state}. These
   transitions form the meat of the prevalidator implementation: that is where
   the logic lies. This module is written in an imperative style: most
   functions return [unit] instead of returning an updated value.
   We aim to make this module functional in the near future.

   The [Handlers] module implement the functions needed by the
   {!Worker.T.HANDLERS} API. These functions concern the lifecycle
   of a [Worker], such as what happens when it starts and when it is shutdown.
   Except for initialization, the [Handlers] module is mostly boilerplate. *)

open Prevalidator_worker_state
module Event = Prevalidator_event

type limits = {
  max_refused_operations : int;
  operation_timeout : Time.System.Span.t;
  operations_batch_size : int;
  disable_precheck : bool;
}

let default_limits =
  {
    operation_timeout = Time.System.Span.of_seconds_exn 10.;
    max_refused_operations = 1000;
    operations_batch_size = 50;
    disable_precheck = false;
  }

(* Minimal delay between two mempool advertisements *)
let advertisement_delay = 0.1

module Name = struct
  type t = Chain_id.t * Protocol_hash.t

  let encoding = Data_encoding.tup2 Chain_id.encoding Protocol_hash.encoding

  let base = ["prevalidator"]

  let pp fmt (chain_id, proto_hash) =
    Format.fprintf
      fmt
      "%a:%a"
      Chain_id.pp_short
      chain_id
      Protocol_hash.pp_short
      proto_hash

  let equal (c1, p1) (c2, p2) =
    Chain_id.equal c1 c2 && Protocol_hash.equal p1 p2
end

module Dummy_event = struct
  type t = unit

  let pp = Format.pp_print_cut

  let encoding = Data_encoding.unit

  let level () = Internal_event.Debug
end

module Logger =
  Worker_logger.Make (Dummy_event) (Request)
    (struct
      let worker_name = "node_prevalidator"
    end)

(* FIXME: https://gitlab.com/tezos/tezos/-/issues/1794
   We should use chain_tools instead of chain_db *)
type parameters = {limits : limits; chain_db : Distributed_db.chain_db}

module Classification = Prevalidator_classification

(** This module encapsulates pending operations to maintain them in two
    different data structure and avoid coslty repetitive convertions when
    handling batches in [classify_pending_operations]. *)
module Pending_ops = Prevalidator_pending_operations

(** The type needed for the implementation of [Make] below, but
 *  which is independent from the protocol. *)
type 'protocol_data types_state_shell = {
  classification : 'protocol_data Classification.t;
  parameters : parameters;
  mutable predecessor : Store.Block.t;
  mutable timestamp : Time.System.t;
  mutable live_blocks : Block_hash.Set.t;
  mutable live_operations : Operation_hash.Set.t;
  mutable fetching : Operation_hash.Set.t;
  mutable pending : 'protocol_data Pending_ops.t;
  mutable mempool : Mempool.t;
  mutable advertisement : [`Pending of Mempool.t | `None];
  mutable banned_operations : Operation_hash.Set.t;
}

(** The concrete production instance of {!block_tools} *)
let block_tools : Store.Block.t Classification.block_tools =
  {
    hash = Store.Block.hash;
    operations = Store.Block.operations;
    all_operation_hashes = Store.Block.all_operation_hashes;
  }

(** How to create an instance of {!chain_tools} from a {!Distributed_db.chain_db}.
    Prefer short-lived values, to avoid hiding mutable state for too long. *)
let mk_chain_tools (chain_db : Distributed_db.chain_db) :
    Store.Block.t Classification.chain_tools =
  let new_blocks ~from_block ~to_block =
    let chain_store = Distributed_db.chain_store chain_db in
    Store.Chain_traversal.new_blocks chain_store ~from_block ~to_block
  in
  let read_predecessor_opt block =
    let chain_store = Distributed_db.chain_store chain_db in
    Store.Block.read_predecessor_opt chain_store block
  in
  let inject_operation oph op =
    Distributed_db.inject_operation chain_db oph op >|= ignore
  in
  {
    clear_or_cancel = Distributed_db.Operation.clear_or_cancel chain_db;
    inject_operation;
    new_blocks;
    read_predecessor_opt;
  }

module type T = sig
  (** Type instantiated by {!Filter.Mempool.state}. *)
  type filter_state

  (** Type instantiated by {!Filter.Mempool.config}. *)
  type filter_config

  (** Similar to the type [operation] from the protocol,
      see {!Tezos_protocol_environment.PROTOCOL} *)
  type protocol_operation

  (** Type instantiated by {!Prevalidation.t} *)
  type prevalidation_t

  val name : Name.t

  type types_state = {
    shell : protocol_operation types_state_shell;
    mutable filter_state : filter_state;
        (** Internal state of the filter in the plugin *)
    mutable validation_state : prevalidation_t tzresult;
    mutable operation_stream :
      (Classification.classification
      * protocol_operation Prevalidation.operation)
      Lwt_watcher.input;
    mutable rpc_directory : types_state RPC_directory.t lazy_t;
    mutable filter_config : filter_config;
    lock : Lwt_mutex.t;
  }

  module Types : Worker_intf.TYPES with type state = types_state

  module Worker :
    Worker.T
      with type Event.t = Dummy_event.t
       and type 'a Request.t = 'a Request.t
       and type Request.view = Request.view
       and type Types.state = types_state

  type worker = Worker.infinite Worker.queue Worker.t

  val initialization_errors : unit tzresult Lwt.t

  val worker : worker Lazy.t
end

module type ARG = sig
  val limits : limits

  val chain_db : Distributed_db.chain_db

  val chain_id : Chain_id.t
end

type t = (module T)

module Make
    (Filter : Prevalidator_filters.FILTER)
    (Arg : ARG)
    (Prevalidation_t : Prevalidation.T
                         with type validation_state =
                               Filter.Proto.validation_state
                          and type protocol_operation = Filter.Proto.operation
                          and type operation_receipt =
                               Filter.Proto.operation_receipt
                          and type chain_store = Store.chain_store) :
  T
    with type filter_state = Filter.Mempool.state
     and type filter_config = Filter.Mempool.config
     and type protocol_operation = Filter.Proto.operation
     and type prevalidation_t = Prevalidation_t.t = struct
  type filter_state = Filter.Mempool.state

  type filter_config = Filter.Mempool.config

  type protocol_operation = Filter.Proto.operation

  type prevalidation_t = Prevalidation_t.t

  let name = (Arg.chain_id, Filter.Proto.hash)

  type 'operation_data operation = 'operation_data Prevalidation.operation

  type types_state = {
    shell : protocol_operation types_state_shell;
    mutable filter_state : filter_state;
    mutable validation_state : prevalidation_t tzresult;
    mutable operation_stream :
      (Classification.classification
      * protocol_operation Prevalidation.operation)
      Lwt_watcher.input;
    mutable rpc_directory : types_state RPC_directory.t lazy_t;
    mutable filter_config : filter_config;
    lock : Lwt_mutex.t;
  }

  module Types = struct
    type state = types_state

    type parameters = limits * Distributed_db.chain_db
  end

  module Worker :
    Worker.T
      with type Name.t = Name.t
       and type Event.t = Dummy_event.t
       and type 'a Request.t = 'a Request.t
       and type Request.view = Request.view
       and type Types.state = Types.state
       and type Types.parameters = Types.parameters =
    Worker.Make (Name) (Dummy_event) (Prevalidator_worker_state.Request) (Types)
      (Logger)

  open Types

  type worker = Worker.infinite Worker.queue Worker.t

  (* This function is in [Lwt] only for logging. *)
  let already_handled ~origin shell oph =
    if Operation_hash.Set.mem oph shell.banned_operations then
      Event.(emit ban_operation_encountered) (origin, oph) >|= fun () -> true
    else
      Lwt.return
        (Pending_ops.mem oph shell.pending
        || Operation_hash.Set.mem oph shell.fetching
        || Operation_hash.Set.mem oph shell.live_operations
        || Classification.is_in_mempool oph shell.classification <> None
        || Classification.is_known_unparsable oph shell.classification)

  let advertise (w : worker) (shell : 'operation_data types_state_shell) mempool
      =
    match shell.advertisement with
    | `Pending {Mempool.known_valid; pending} ->
        shell.advertisement <-
          `Pending
            {
              known_valid = known_valid @ mempool.Mempool.known_valid;
              pending = Operation_hash.Set.union pending mempool.pending;
            }
    | `None ->
        shell.advertisement <- `Pending mempool ;
        Lwt.dont_wait
          (fun () ->
            Lwt_unix.sleep advertisement_delay >>= fun () ->
            Worker.Queue.push_request_now w Advertise ;
            Lwt.return_unit)
          (fun exc ->
            Format.eprintf "Uncaught exception: %s\n%!" (Printexc.to_string exc))

  (* Each classified operation should be notified exactly ONCE for a
     given stream. Operations which cannot be parsed are not notified. *)
  let handle_classification
      ~(notifier :
         Classification.classification ->
         protocol_operation Prevalidation.operation ->
         unit) shell (op, kind) =
    Classification.add kind op shell.classification ;
    notifier kind op

  let mk_notifier operation_stream classification op =
    (* This callback is safe encapsulation-wise, because it depends
       on an "harmless" field of [types_state_shell]: [operation_stream] *)
    Lwt_watcher.notify operation_stream (classification, op)

  let pre_filter shell ~filter_config ~filter_state ~validation_state ~notifier
      (parsed_op : protocol_operation operation) :
      [Pending_ops.priority | `Drop] Lwt.t =
    let validation_state_before =
      Option.map
        Prevalidation_t.validation_state
        (Option.of_result validation_state)
    in
    Filter.Mempool.pre_filter
      ~filter_state
      ?validation_state_before
      filter_config
      parsed_op.protocol
    >|= function
    | (`Branch_delayed _ | `Branch_refused _ | `Refused _ | `Outdated _) as errs
      ->
        handle_classification ~notifier shell (parsed_op, errs) ;
        `Drop
    | `Passed_prefilter priority -> (priority :> [Pending_ops.priority | `Drop])

  let post_filter ~filter_config ~filter_state ~validation_state_before
      ~validation_state_after op receipt =
    Filter.Mempool.post_filter
      filter_config
      ~filter_state
      ~validation_state_before
      ~validation_state_after
      (op, receipt)

  let set_mempool shell mempool =
    shell.mempool <- mempool ;
    let chain_store = Distributed_db.chain_store shell.parameters.chain_db in
    Store.Chain.set_mempool
      chain_store
      ~head:(Store.Block.hash shell.predecessor)
      shell.mempool

  let remove_from_advertisement oph = function
    | `Pending mempool -> `Pending (Mempool.remove oph mempool)
    | `None -> `None

  (* This function retrieves an old/replaced operation and reclassifies it as
     [replacement_classification]. Note that we don't need to re-flush the
     mempool, as this function is only called in precheck mode.

     The operation is expected to be (a) parsable and (b) in the "prechecked"
     class. So, we softly handle the situations where the operation is
     unparsable or not found in any class in case this invariant is broken
     for some reason.
  *)
  let reclassify_replaced_manager_op old_hash shell
      (replacement_classification : [< Classification.error_classification]) =
    shell.advertisement <-
      remove_from_advertisement old_hash shell.advertisement ;
    match Classification.remove old_hash shell.classification with
    | Some (op, _class) ->
        [(op, (replacement_classification :> Classification.classification))]
    | None ->
        (* This case should not happen. *)
        Distributed_db.Operation.clear_or_cancel
          shell.parameters.chain_db
          old_hash ;
        []

  let precheck ~disable_precheck ~filter_config ~filter_state ~validation_state
      (op : protocol_operation operation) =
    let validation_state = Prevalidation_t.validation_state validation_state in
    if disable_precheck then Lwt.return `Undecided
    else
      Filter.Mempool.precheck
        filter_config
        ~filter_state
        ~validation_state
        op.hash
        op.protocol
      >|= function
      | `Passed_precheck (filter_state, replacement) ->
          (* The [precheck] optimization triggers: no need to call the
              protocol [apply_operation]. *)
          `Passed_precheck (filter_state, replacement)
      | (`Branch_delayed _ | `Branch_refused _ | `Refused _ | `Outdated _) as
        errs ->
          (* Note that we don't need to distinguish some failure cases
             of [Filter.Mempool.precheck], hence grouping them under `Fail. *)
          `Fail errs
      | `Undecided ->
          (* The caller will need to call the protocol's [apply_operation]
             function. *)
          `Undecided

  (* [classify_operation shell filter_config filter_state validation_state
      mempool op oph] allows to determine the class of a given operation.

     Once it's parsed, the operation is prechecked and/or applied in the current
     filter/validation state to determine if it could be included in a block on
     top of the current head or not. If yes, the operation is accumulated in
     the given [mempool].

     The function returns a tuple
     [(filter_state, validation_state, mempool, to_handle)], where:
     - [filter_state] is the (possibly) updated filter_state,
     - [validation_state] is the (possibly) updated validation_state,
     - [mempool] is the (possibly) updated mempool,
     - [to_handle] contains the given operation and its classification, and all
       operations whose classes are changed/impacted by this classification
       (eg. in case of operation replacement).
  *)
  let classify_operation shell ~filter_config ~filter_state ~validation_state
      mempool op :
      (filter_state
      * prevalidation_t
      * Mempool.t
      * (protocol_operation operation * Classification.classification) trace)
      Lwt.t =
    (precheck
       ~disable_precheck:shell.parameters.limits.disable_precheck
       ~filter_config
       ~filter_state
       ~validation_state
       op
     >>= function
     | `Fail errs ->
         (* Precheck rejected the operation *)
         Lwt.return_error errs
     | `Passed_precheck (filter_state, replacement) ->
         (* Precheck succeeded *)
         let to_handle =
           match replacement with
           | `No_replace -> [(op, `Prechecked)]
           | `Replace (old_oph, replacement_classification) ->
               (* Precheck succeeded, but an old operation is replaced *)
               let to_replace =
                 reclassify_replaced_manager_op
                   old_oph
                   shell
                   replacement_classification
               in
               (op, `Prechecked) :: to_replace
         in
         Lwt.return_ok (filter_state, validation_state, to_handle)
     | `Undecided -> (
         (* Precheck was not able to classify *)
         Prevalidation_t.apply_operation validation_state op
         >>= function
         | Applied (new_validation_state, receipt) -> (
             (* Apply succeeded, call post_filter *)
             post_filter
               ~filter_config
               ~filter_state
               ~validation_state_before:
                 (Prevalidation_t.validation_state validation_state)
               ~validation_state_after:
                 (Prevalidation_t.validation_state new_validation_state)
               op.protocol
               receipt
             >>= function
             | `Passed_postfilter new_filter_state ->
                 (* Post_filter ok, accept operation *)
                 Lwt.return_ok
                   (new_filter_state, new_validation_state, [(op, `Applied)])
             | `Refused _ as op_class ->
                 (* Post_filter refused the operation *)
                 Lwt.return_error op_class)
         (* Apply rejected the operation *)
         | Branch_delayed e -> Lwt.return_error (`Branch_delayed e)
         | Branch_refused e -> Lwt.return_error (`Branch_refused e)
         | Refused e -> Lwt.return_error (`Refused e)
         | Outdated e -> Lwt.return_error (`Outdated e)))
    >>= function
    | Error err_class ->
        Lwt.return (filter_state, validation_state, mempool, [(op, err_class)])
    | Ok (f_state, v_state, to_handle) ->
        let mempool = Mempool.cons_valid op.hash mempool in
        Lwt.return (f_state, v_state, mempool, to_handle)

  (* Classify pending operations into either: [Refused |
     Branch_delayed | Branch_refused | Applied | Outdated].
     To ensure fairness with other worker requests, classification of
     operations is done by batch of [operation_batch_size] operations.

     This function ensures the following invariants:

     - If an operation is classified, it is not part of the [pending]
     map

     - A classified operation is part of the [in_mempool] set

     - A classified operation is part only of one of the following
     classes: [Branch_refused, Branch_delayed, Refused, Applied]

     Moreover, this function ensures that only each newly classified
     operations are advertised to the remote peers. However, if a peer
     requests our mempool, we advertise all our classified operations and
     all our pending operations. *)
  let classify_pending_operations ~notifier w shell filter_config filter_state
      state =
    Pending_ops.fold_es
      (fun _prio
           oph
           op
           (acc_filter_state, acc_validation_state, acc_mempool, limit) ->
        if limit <= 0 then
          (* Using Error as an early-return mechanism *)
          Lwt.return_error (acc_filter_state, acc_validation_state, acc_mempool)
        else (
          shell.pending <- Pending_ops.remove oph shell.pending ;
          classify_operation
            shell
            ~filter_config
            ~filter_state:acc_filter_state
            ~validation_state:acc_validation_state
            acc_mempool
            op
          >|= fun ( new_filter_state,
                    new_validation_state,
                    new_mempool,
                    to_handle ) ->
          List.iter (handle_classification ~notifier shell) to_handle ;
          ok (new_filter_state, new_validation_state, new_mempool, limit - 1)))
      shell.pending
      ( filter_state,
        state,
        Mempool.empty,
        shell.parameters.limits.operations_batch_size )
    >>= function
    | Error (filter_state, state, advertised_mempool) ->
        (* Early return after iteration limit was reached *)
        Worker.Queue.push_request w Request.Leftover >>= fun () ->
        Lwt.return (filter_state, state, advertised_mempool)
    | Ok (filter_state, state, advertised_mempool, _) ->
        Lwt.return (filter_state, state, advertised_mempool)

  let update_advertised_mempool_fields w pv_shell delta_mempool =
    if Mempool.is_empty delta_mempool then Lwt.return_unit
    else
      (* We only advertise newly classified operations. *)
      let mempool_to_advertise =
        Mempool.
          {delta_mempool with known_valid = List.rev delta_mempool.known_valid}
      in
      advertise w pv_shell mempool_to_advertise ;
      let our_mempool =
        {
          (* Using List.rev_map is ok since the size of pv.shell.classification.applied
             cannot be too big. *)
          (* FIXME: https://gitlab.com/tezos/tezos/-/issues/2065
             This field does not only contain valid operation *)
          Mempool.known_valid =
            List.rev_map
              (fun op -> op.Prevalidation.hash)
              pv_shell.classification.applied_rev
            @ (Operation_hash.Map.to_seq pv_shell.classification.prechecked
              |> Seq.map fst |> List.of_seq);
          pending = Pending_ops.hashes pv_shell.pending;
        }
      in
      set_mempool pv_shell our_mempool >>= fun _res -> Lwt.pause ()

  let handle_unprocessed w pv =
    let notifier = mk_notifier pv.operation_stream in
    match pv.validation_state with
    | Error err ->
        (* At the time this comment was written (26/05/21), this is dead
           code since [Proto.begin_construction] cannot fail. *)
        Pending_ops.iter
          (fun _prio _oph op ->
            handle_classification ~notifier pv.shell (op, `Branch_delayed err))
          pv.shell.pending ;
        pv.shell.pending <- Pending_ops.empty ;
        Lwt.return_unit
    | Ok state ->
        if Pending_ops.is_empty pv.shell.pending then Lwt.return_unit
        else
          Event.(emit processing_operations) () >>= fun () ->
          classify_pending_operations
            ~notifier
            w
            pv.shell
            pv.filter_config
            pv.filter_state
            state
          >>= fun (filter_state, validation_state, delta_mempool) ->
          pv.filter_state <- filter_state ;
          pv.validation_state <- Ok validation_state ;
          update_advertised_mempool_fields w pv.shell delta_mempool

  (* This function fetches one operation through the
     [distributed_db]. On errors, we emit an event and proceed as
     usual. *)
  let fetch_operation w (shell : 'operation_data types_state_shell) ?peer oph =
    Event.(emit fetching_operation) oph >|= fun () ->
    Distributed_db.Operation.fetch
      ~timeout:shell.parameters.limits.operation_timeout
      shell.parameters.chain_db
      ?peer
      oph
      ()
    >>= function
    | Ok op ->
        Worker.Queue.push_request_now w (Arrived (oph, op)) ;
        Lwt.return_unit
    | Error (Distributed_db.Operation.Canceled _ :: _) ->
        Event.(emit operation_included) oph
    | Error _ ->
        (* This may happen if the peer timed out for example. *)
        Event.(emit operation_not_fetched) oph

  (* This function fetches an operation if it is not already handled
     by the mempool. To ensure we fetch at most a given operation,
     we record it in the [pv.fetching] field.

     Invariant: This function should be the only one to modify this
     field.

     Invariant: To ensure, there is no leak, we ensure that when the
     promise [p] is terminated, we remove the operation from the
     fetching operations. This is to ensure that if an error
     happened, we can still fetch this operation in the future. *)
  let may_fetch_operation w (shell : 'operation_data types_state_shell) peer oph
      =
    let origin =
      match peer with Some peer -> Event.Peer peer | None -> Leftover
    in
    already_handled ~origin shell oph >>= fun already_handled ->
    if not already_handled then
      ignore
        (Lwt.finalize
           (fun () ->
             shell.fetching <- Operation_hash.Set.add oph shell.fetching ;
             fetch_operation w shell ?peer oph)
           (fun () ->
             shell.fetching <- Operation_hash.Set.remove oph shell.fetching ;
             Lwt.return_unit)) ;
    Lwt.return_unit

  (** Module containing functions that are the internal transitions
      of the mempool. These functions are called by the {!Worker} when
      an event arrives. *)
  module Requests = struct
    let on_arrived (pv : state) oph op =
      already_handled ~origin:Event.Arrived pv.shell oph
      >>= fun already_handled ->
      if already_handled then return_unit
      else
        match Prevalidation_t.parse oph op with
        | Error _ ->
            Event.(emit unparsable_operation) oph >|= fun () ->
            Prevalidator_classification.add_unparsable
              oph
              pv.shell.classification ;
            ok ()
        | Ok parsed_op -> (
            pre_filter
              pv.shell
              ~filter_config:pv.filter_config
              ~filter_state:pv.filter_state
              ~validation_state:pv.validation_state
              ~notifier:(mk_notifier pv.operation_stream)
              parsed_op
            >>= function
            | `Drop -> return_unit
            | (`High | `Medium | `Low _) as prio ->
                if
                  not
                    (Block_hash.Set.mem
                       op.Operation.shell.branch
                       pv.shell.live_blocks)
                then (
                  Distributed_db.Operation.clear_or_cancel
                    pv.shell.parameters.chain_db
                    oph ;
                  return_unit)
                else (
                  (* TODO: https://gitlab.com/tezos/tezos/-/issues/1723
                     Should this have an influence on the peer's score ? *)
                  pv.shell.pending <-
                    Pending_ops.add parsed_op prio pv.shell.pending ;
                  return_unit))

    let on_inject w (pv : state) ~force op =
      let oph = Operation.hash op in
      (* Currently, an injection is always done with the highest priority, because:
         - We want to process and propagate the injected operations fast,
         - We don't want to call prefilter to get the priority.
         But, this may change in the future
      *)
      let prio = `High in
      already_handled ~origin:Event.Injected pv.shell oph
      >>= fun already_handled ->
      if already_handled then
        (* FIXME: https://gitlab.com/tezos/tezos/-/issues/1722
           Is this an error? *)
        return_unit
      else
        match Prevalidation_t.parse oph op with
        | Error err ->
            failwith
              "Invalid operation %a: %a."
              Operation_hash.pp
              oph
              Error_monad.pp_print_trace
              err
        | Ok parsed_op -> (
            if force then (
              Distributed_db.inject_operation
                pv.shell.parameters.chain_db
                oph
                op
              >>= fun (_ : bool) ->
              pv.shell.pending <-
                Pending_ops.add parsed_op prio pv.shell.pending ;
              return_unit)
            else if
              not
                (Block_hash.Set.mem
                   op.Operation.shell.branch
                   pv.shell.live_blocks)
            then
              failwith
                "Operation %a is branched on a block %a which is too old"
                Operation_hash.pp
                oph
                Block_hash.pp
                op.Operation.shell.branch
            else
              pv.validation_state >>?= fun validation_state ->
              let notifier = mk_notifier pv.operation_stream in
              classify_operation
                pv.shell
                ~filter_config:pv.filter_config
                ~filter_state:pv.filter_state
                ~validation_state
                Mempool.empty
                parsed_op
              >>= fun (filter_state, validation_state, delta_mempool, to_handle)
                ->
              let op_status =
                (* to_handle contains the given operation and its classification, and
                   all operations whose classes are changed/impacted by this
                   classification (eg. in case of operation replacement). Here, we
                   retrieve the classification of our operation. *)
                List.find_opt
                  (function
                    | (({hash; _} : protocol_operation operation), _) ->
                        Operation_hash.equal hash oph)
                  to_handle
              in
              match op_status with
              | Some (_h, (`Applied | `Prechecked)) ->
                  (* TODO: https://gitlab.com/tezos/tezos/-/issues/2294
                     In case of `Passed_precheck_with_replace, we may want to only do
                     the injection/replacement if a flag `replace` is set to true
                     in the injection query. *)
                  Distributed_db.inject_operation
                    pv.shell.parameters.chain_db
                    oph
                    op
                  >>= fun (_ : bool) ->
                  (* Call handle & update_advertised_mempool only if op is accepted *)
                  List.iter (handle_classification ~notifier pv.shell) to_handle ;
                  pv.filter_state <- filter_state ;
                  pv.validation_state <- Ok validation_state ;
                  (* Note that in this case, we may advertise an operation and bypass
                     the prioritirization strategy. *)
                  update_advertised_mempool_fields w pv.shell delta_mempool
                  >>= return
              | Some
                  ( _h,
                    ( `Branch_delayed e
                    | `Branch_refused e
                    | `Refused e
                    | `Outdated e ) ) ->
                  Lwt.return
                  @@ error_with
                       "Error while applying operation %a:@ %a"
                       Operation_hash.pp
                       oph
                       pp_print_trace
                       e
              | None ->
                  (* This case should not happen *)
                  failwith
                    "Unexpected error while injecting operation %a. Operation \
                     not found after classifying it."
                    Operation_hash.pp
                    oph)

    let on_notify w (shell : 'operation_data types_state_shell) peer mempool =
      let may_fetch_operation = may_fetch_operation w shell (Some peer) in
      List.iter_s may_fetch_operation mempool.Mempool.known_valid >>= fun () ->
      Seq.iter_s
        may_fetch_operation
        (Operation_hash.Set.to_seq mempool.Mempool.pending)

    let on_flush ~handle_branch_refused pv new_predecessor new_live_blocks
        new_live_operations =
      let old_predecessor = pv.shell.predecessor in
      pv.shell.predecessor <- new_predecessor ;
      pv.shell.live_blocks <- new_live_blocks ;
      pv.shell.live_operations <- new_live_operations ;
      Lwt_watcher.shutdown_input pv.operation_stream ;
      pv.operation_stream <- Lwt_watcher.create_input () ;
      let timestamp_system = Tezos_stdlib_unix.Systime_os.now () in
      pv.shell.timestamp <- timestamp_system ;
      let timestamp = Time.System.to_protocol timestamp_system in
      let chain_store =
        Distributed_db.chain_store pv.shell.parameters.chain_db
      in
      Prevalidation_t.create
        chain_store
        ~predecessor:new_predecessor
        ~live_operations:new_live_operations
        ~timestamp
        ()
      >>= fun validation_state ->
      pv.validation_state <- validation_state ;
      Filter.Mempool.on_flush
        pv.filter_config
        pv.filter_state
        ?validation_state:
          (Option.map
             Prevalidation_t.validation_state
             (Option.of_result validation_state))
        ~predecessor:(Store.Block.header new_predecessor)
        ()
      >>=? fun filter_state ->
      pv.filter_state <- filter_state ;
      Classification.recycle_operations
        ~from_branch:old_predecessor
        ~to_branch:new_predecessor
        ~live_blocks:new_live_blocks
        ~parse:(fun oph op -> Result.to_option (Prevalidation_t.parse oph op))
        ~classes:pv.shell.classification
        ~pending:(Pending_ops.operations pv.shell.pending)
        ~block_store:block_tools
        ~chain:(mk_chain_tools pv.shell.parameters.chain_db)
        ~handle_branch_refused
      >>= fun new_pending_operations ->
      (* Could be implemented as Operation_hash.Map.filter_s which
         does not exist for the moment. *)
      Operation_hash.Map.fold_s
        (fun _oph op (pending, nb_pending) ->
          pre_filter
            pv.shell
            ~filter_config:pv.filter_config
            ~filter_state:pv.filter_state
            ~validation_state:pv.validation_state
            ~notifier:(mk_notifier pv.operation_stream)
            op
          >|= function
          | `Drop -> (pending, nb_pending)
          | (`High | `Medium | `Low _) as prio ->
              (* Here, an operation injected in this node with `High priority will
                 now get its approriate priority. *)
              (Pending_ops.add op prio pending, nb_pending + 1))
        new_pending_operations
        (Pending_ops.empty, 0)
      >>= fun (new_pending_operations, nb_pending) ->
      Event.(emit operations_to_reclassify) nb_pending >>= fun () ->
      pv.shell.pending <- new_pending_operations ;
      set_mempool pv.shell Mempool.empty

    let on_advertise (shell : 'protocol_data types_state_shell) =
      match shell.advertisement with
      | `None ->
          () (* May happen if nothing to advertise since last advertisement. *)
      | `Pending mempool ->
          shell.advertisement <- `None ;
          (* In this case, mempool is not empty, but let's avoid advertising
             empty mempools in case this invariant is broken. *)
          if not (Mempool.is_empty mempool) then
            Distributed_db.Advertise.current_head
              shell.parameters.chain_db
              ~mempool
              shell.predecessor

    (* If [flush_if_prechecked] is [true], removing a prechecked
       operation triggers a flush of the mempool. Because flushing may
       be costly this should be done only when the action is triggered
       locally by the user. This allows a better UX if the user bans a
       prechecked operation so that a branch delayed operation becomes
       [applied] again. *)
    let remove ~flush_if_prechecked pv oph =
      Distributed_db.Operation.clear_or_cancel pv.shell.parameters.chain_db oph ;
      pv.shell.advertisement <-
        remove_from_advertisement oph pv.shell.advertisement ;
      pv.shell.banned_operations <-
        Operation_hash.Set.add oph pv.shell.banned_operations ;
      match Classification.remove oph pv.shell.classification with
      | None ->
          pv.shell.pending <- Pending_ops.remove oph pv.shell.pending ;
          pv.shell.fetching <- Operation_hash.Set.remove oph pv.shell.fetching ;
          return_unit
      | Some (_op, classification) -> (
          match (classification, flush_if_prechecked) with
          | (`Prechecked, true) | (`Applied, _) ->
              (* Modifying the list of operations classified as [Applied]
                 might change the classification of all the operations in
                 the mempool. Hence if the removed operation has been
                 applied we flush the mempool to force the
                 reclassification of all the operations except the one
                 removed. *)
              on_flush
                ~handle_branch_refused:false
                pv
                pv.shell.predecessor
                pv.shell.live_blocks
                pv.shell.live_operations
              >|=? fun () ->
              pv.shell.pending <- Pending_ops.remove oph pv.shell.pending
          | (`Branch_delayed _, _)
          | (`Branch_refused _, _)
          | (`Refused _, _)
          | (`Outdated _, _)
          | (`Prechecked, false) ->
              pv.filter_state <-
                Filter.Mempool.remove ~filter_state:pv.filter_state oph ;
              return_unit)

    let on_ban pv oph_to_ban =
      pv.shell.banned_operations <-
        Operation_hash.Set.add oph_to_ban pv.shell.banned_operations ;
      remove ~flush_if_prechecked:true pv oph_to_ban
  end

  (** Mimics [Data_encoding.Json.construct] but accepts argument
      [?include_default_fields] to pass on to [Json_encoding.construct]. *)
  let data_encoding_json_construct ?include_default_fields e v =
    Json_encoding.construct
      ?include_default_fields
      (Data_encoding.Json.convert e)
      v
  (* FIXME: https://gitlab.com/tezos/tezos/-/issues/1876
     Remove this function upon the next release of [data-encoding]. *)

  (** Returns a json describing the prevalidator's [filter_config].
      The boolean [include_default] ([true] by default) indicates
      whether the json should include the fields which have a value
      equal to their default value. *)
  let get_filter_config_json ?(include_default = true) pv =
    let include_default_fields = if include_default then `Always else `Never in
    data_encoding_json_construct
      ~include_default_fields
      Filter.Mempool.config_encoding
      pv.filter_config

  let build_rpc_directory w =
    lazy
      (let dir : state RPC_directory.t ref = ref RPC_directory.empty in
       let module Proto_services =
         Block_services.Make (Filter.Proto) (Filter.Proto)
       in
       dir :=
         RPC_directory.register
           !dir
           (Proto_services.S.Mempool.get_filter RPC_path.open_root)
           (fun pv params () ->
             return
               (get_filter_config_json
                  ~include_default:params#include_default
                  pv)) ;
       dir :=
         RPC_directory.register
           !dir
           (Proto_services.S.Mempool.set_filter RPC_path.open_root)
           (fun pv () obj ->
             (try
                let config =
                  Data_encoding.Json.destruct Filter.Mempool.config_encoding obj
                in
                pv.filter_config <- config ;
                Lwt.return_unit
              with _ -> Event.(emit invalid_mempool_filter_configuration) ())
             >>= fun () -> return (get_filter_config_json pv)) ;
       (* Ban an operation (from its given hash): remove it from the
          mempool if present. Add it to the set pv.banned_operations
          to prevent it from being fetched/processed/injected in the
          future.
          Note: If the baker has already received the operation, then
          it's necessary to restart it manually to flush the operation
          from it. *)
       dir :=
         RPC_directory.register
           !dir
           (Proto_services.S.Mempool.ban_operation RPC_path.open_root)
           (fun _pv () oph ->
             Worker.Queue.push_request_and_wait w (Request.Ban oph)) ;
       (* Unban an operation (from its given hash): remove it from the
          set pv.banned_operations (nothing happens if it was not banned). *)
       dir :=
         RPC_directory.register
           !dir
           (Proto_services.S.Mempool.unban_operation RPC_path.open_root)
           (fun pv () oph ->
             pv.shell.banned_operations <-
               Operation_hash.Set.remove oph pv.shell.banned_operations ;
             return_unit) ;
       (* Unban all operations: clear the set pv.banned_operations. *)
       dir :=
         RPC_directory.register
           !dir
           (Proto_services.S.Mempool.unban_all_operations RPC_path.open_root)
           (fun pv () () ->
             pv.shell.banned_operations <- Operation_hash.Set.empty ;
             return_unit) ;
       dir :=
         RPC_directory.gen_register
           !dir
           (Proto_services.S.Mempool.pending_operations RPC_path.open_root)
           (fun pv params () ->
             let map_op_error oph (op, error) acc =
               op.Prevalidation.protocol |> fun res ->
               Operation_hash.Map.add oph (res, error) acc
             in
             let applied =
               List.rev_map
                 (fun op -> (op.Prevalidation.hash, op.Prevalidation.protocol))
                 pv.shell.classification.applied_rev
             in
             let filter f map =
               Operation_hash.Map.fold f map Operation_hash.Map.empty
             in
             let refused =
               filter
                 map_op_error
                 (Classification.map pv.shell.classification.refused)
             in
             let outdated =
               filter
                 map_op_error
                 (Classification.map pv.shell.classification.outdated)
             in
             let branch_refused =
               filter
                 map_op_error
                 (Classification.map pv.shell.classification.branch_refused)
             in
             let branch_delayed =
               filter
                 map_op_error
                 (Classification.map pv.shell.classification.branch_delayed)
             in
             let unprocessed =
               Pending_ops.fold
                 (fun _prio oph op acc ->
                   Operation_hash.Map.add oph op.protocol acc)
                 pv.shell.pending
                 Operation_hash.Map.empty
             in
             (* FIXME https://gitlab.com/tezos/tezos/-/issues/2250

                We merge prechecked operation with applied operation
                so that the encoding of the RPC does not need to be
                changed. Once prechecking will be done by the protocol
                and not the plugin, we will change the encoding to
                reflect that. *)
             let prechecked_with_applied =
               (Operation_hash.Map.bindings pv.shell.classification.prechecked
               |> List.rev_map (fun (oph, op) ->
                      (oph, op.Prevalidation.protocol)))
               @ applied
             in
             let pending_operations =
               {
                 Proto_services.Mempool.applied = prechecked_with_applied;
                 refused;
                 outdated;
                 branch_refused;
                 branch_delayed;
                 unprocessed;
               }
             in
             Proto_services.Mempool.pending_operations_version_dispatcher
               ~version:params#version
               pending_operations) ;
       dir :=
         RPC_directory.register
           !dir
           (Proto_services.S.Mempool.request_operations RPC_path.open_root)
           (fun pv t () ->
             Distributed_db.Request.current_head
               pv.shell.parameters.chain_db
               ?peer:t#peer_id
               () ;
             return_unit) ;
       dir :=
         RPC_directory.gen_register
           !dir
           (Proto_services.S.Mempool.monitor_operations RPC_path.open_root)
           (fun pv params () ->
             Lwt_mutex.with_lock pv.lock @@ fun () ->
             let (op_stream, stopper) =
               Lwt_watcher.create_stream pv.operation_stream
             in
             (* Convert ops *)
             let fold_op hash (Prevalidation.{protocol; _}, error) acc =
               (hash, protocol, error) :: acc
             in
             (* First call : retrieve the current set of op from the mempool *)
             let applied =
               if params#applied then
                 List.map
                   (fun op -> (op.Prevalidation.hash, op.protocol, []))
                   pv.shell.classification.applied_rev
               else []
             in
             (* FIXME https://gitlab.com/tezos/tezos/-/issues/2250

                For the moment, applied and prechecked operations are
                handled the same way for the user point of view. *)
             let prechecked =
               if params#applied then
                 Operation_hash.Map.fold
                   (fun hash op acc ->
                     (hash, op.Prevalidation.protocol, []) :: acc)
                   pv.shell.classification.prechecked
                   []
               else []
             in
             let refused =
               if params#refused then
                 Operation_hash.Map.fold
                   fold_op
                   (Classification.map pv.shell.classification.refused)
                   []
               else []
             in
             let branch_refused =
               if params#branch_refused then
                 Operation_hash.Map.fold
                   fold_op
                   (Classification.map pv.shell.classification.branch_refused)
                   []
               else []
             in
             let branch_delayed =
               if params#branch_delayed then
                 Operation_hash.Map.fold
                   fold_op
                   (Classification.map pv.shell.classification.branch_delayed)
                   []
               else []
             in
             let current_mempool =
               List.concat
                 [applied; prechecked; refused; branch_refused; branch_delayed]
               |> List.map (function
                      | (hash, op, []) -> ((hash, op), None)
                      | (hash, op, errors) -> ((hash, op), Some errors))
             in
             let current_mempool = ref (Some current_mempool) in
             let filter_result = function
               | `Prechecked | `Applied -> params#applied
               | `Refused _ -> params#refused
               | `Outdated _ -> params#outdated
               | `Branch_refused _ -> params#branch_refused
               | `Branch_delayed _ -> params#branch_delayed
             in
             let rec next () =
               match !current_mempool with
               | Some mempool ->
                   current_mempool := None ;
                   Lwt.return_some mempool
               | None -> (
                   Lwt_stream.get op_stream >>= function
                   | Some (kind, op) when filter_result kind ->
                       let errors =
                         match kind with
                         | `Prechecked | `Applied -> None
                         | `Branch_delayed errors
                         | `Branch_refused errors
                         | `Refused errors
                         | `Outdated errors ->
                             Some errors
                       in
                       Lwt.return_some
                         [(Prevalidation.(op.hash, op.protocol), errors)]
                   | Some _ -> next ()
                   | None -> Lwt.return_none)
             in
             let shutdown () = Lwt_watcher.shutdown stopper in
             RPC_answer.return_stream {next; shutdown}) ;
       !dir)

  (** Module implementing the events at the {!Worker} level. Contrary
      to {!Requests}, these functions depend on [Worker]. *)
  module Handlers = struct
    type self = worker

    let on_request : type r. worker -> r Request.t -> r tzresult Lwt.t =
     fun w request ->
      let pv = Worker.state w in
      (match request with
      | Request.Flush (hash, event, live_blocks, live_operations) ->
          Requests.on_advertise pv.shell ;
          (* TODO: https://gitlab.com/tezos/tezos/-/issues/1727
             Rebase the advertisement instead. *)
          let chain_store =
            Distributed_db.chain_store pv.shell.parameters.chain_db
          in
          Store.Block.read_block chain_store hash
          >>=? fun block : r tzresult Lwt.t ->
          let handle_branch_refused =
            Chain_validator_worker_state.Event.(
              match event with
              | Head_increment | Ignored_head -> false
              | Branch_switch -> true)
          in
          Lwt_mutex.with_lock pv.lock @@ fun () ->
          Requests.on_flush
            ~handle_branch_refused
            pv
            block
            live_blocks
            live_operations
      | Request.Notify (peer, mempool) ->
          Requests.on_notify w pv.shell peer mempool >>= fun () -> return_unit
      | Request.Leftover ->
          (* unprocessed ops are handled just below *)
          return_unit
      | Request.Inject {op; force} -> Requests.on_inject w pv ~force op
      | Request.Arrived (oph, op) -> Requests.on_arrived pv oph op
      | Request.Advertise ->
          Requests.on_advertise pv.shell ;
          return_unit
      | Request.Ban oph -> Requests.on_ban pv oph)
      >>=? fun r ->
      handle_unprocessed w pv >>= fun () -> return r

    let on_close w =
      let pv = Worker.state w in
      Operation_hash.Set.iter
        (Distributed_db.Operation.clear_or_cancel pv.shell.parameters.chain_db)
        pv.shell.fetching ;
      Lwt.return_unit

    let on_launch w _ (limits, chain_db) =
      let chain_store = Distributed_db.chain_store chain_db in
      Store.Chain.current_head chain_store >>= fun predecessor ->
      let predecessor_header = Store.Block.header predecessor in
      Store.Chain.mempool chain_store >>= fun mempool ->
      Store.Chain.live_blocks chain_store
      >>= fun (live_blocks, live_operations) ->
      let timestamp_system = Tezos_stdlib_unix.Systime_os.now () in
      let timestamp = Time.System.to_protocol timestamp_system in
      Prevalidation_t.create
        chain_store
        ~predecessor
        ~timestamp
        ~live_operations
        ()
      >>= fun validation_state ->
      let fetching =
        List.fold_left
          (fun s h -> Operation_hash.Set.add h s)
          Operation_hash.Set.empty
          mempool.known_valid
      in
      let classification_parameters =
        Classification.
          {
            map_size_limit = limits.max_refused_operations;
            on_discarded_operation =
              Distributed_db.Operation.clear_or_cancel chain_db;
          }
      in
      let classification = Classification.create classification_parameters in
      let parameters = {limits; chain_db} in
      let shell =
        {
          classification;
          parameters;
          predecessor;
          timestamp = timestamp_system;
          live_blocks;
          live_operations;
          mempool = Mempool.empty;
          fetching;
          pending = Pending_ops.empty;
          advertisement = `None;
          banned_operations = Operation_hash.Set.empty;
        }
      in

      Filter.Mempool.init
        Filter.Mempool.default_config
        ?validation_state:
          (Option.map
             Prevalidation_t.validation_state
             (Option.of_result validation_state))
        ~predecessor:predecessor_header
        ()
      >>=? fun filter_state ->
      let pv =
        {
          shell;
          validation_state;
          filter_state;
          operation_stream = Lwt_watcher.create_input ();
          rpc_directory = build_rpc_directory w;
          filter_config =
            (* TODO: https://gitlab.com/tezos/tezos/-/issues/1725
               initialize from config file *)
            Filter.Mempool.default_config;
          lock = Lwt_mutex.create ();
        }
      in
      Seq.iter_s
        (may_fetch_operation w pv.shell None)
        (Operation_hash.Set.to_seq fetching)
      >>= fun () -> return pv

    let on_error _w r st errs =
      Event.(emit request_failed) (r, st, errs) >|= fun () ->
      match r with
      | Request.(View (Inject _)) -> Result.return_unit
      | _ -> Error errs

    let on_completion _w r _ st =
      match Request.view r with
      | Request.View (Flush _) | View (Inject _) | View (Ban _) ->
          Event.(emit request_completed_notice) (Request.view r, st)
      | View (Notify _) | View Leftover | View (Arrived _) | View Advertise ->
          Event.(emit request_completed_debug) (Request.view r, st)

    let on_no_request _ = return_unit
  end

  let table = Worker.create_table Queue

  (* NOTE: we register a single worker for each instantiation of this Make
   * functor (and thus a single worker for the single instantiation of Worker).
   * Whilst this is somewhat abusing the intended purpose of worker, it is part
   * of a transition plan to a one-worker-per-peer architecture. *)
  let worker_promise =
    Worker.launch table name (Arg.limits, Arg.chain_db) (module Handlers)

  (* FIXME: https://gitlab.com/tezos/tezos/-/issues/1266

     If the interface of worker would not use tzresult we would
     see that this is not necessary since the function
     [Handlers.on_launch] do not actually raise any error. *)
  let initialization_errors = worker_promise >>=? fun _ -> return_unit

  let worker =
    lazy
      (match Lwt.state worker_promise with
      | Lwt.Return (Ok worker) -> worker
      | Lwt.Return (Error _) | Lwt.Fail _ | Lwt.Sleep -> assert false)
end

module ChainProto_registry = Map.Make (struct
  type t = Chain_id.t * Protocol_hash.t

  let compare (c1, p1) (c2, p2) =
    let pc = Protocol_hash.compare p1 p2 in
    if pc = 0 then Chain_id.compare c1 c2 else pc
end)

let chain_proto_registry : t ChainProto_registry.t ref =
  ref ChainProto_registry.empty

let create limits (module Filter : Prevalidator_filters.FILTER) chain_db =
  let chain_store = Distributed_db.chain_store chain_db in
  let chain_id = Store.Chain.chain_id chain_store in
  match
    ChainProto_registry.find (chain_id, Filter.Proto.hash) !chain_proto_registry
  with
  | None ->
      let module Prevalidation_t = Prevalidation.Make (Filter.Proto) in
      let module Prevalidator =
        Make
          (Filter)
          (struct
            let limits = limits

            let chain_db = chain_db

            let chain_id = chain_id
          end)
          (Prevalidation_t)
      in
      (* Checking initialization errors before giving a reference to dangerous
       * `worker` value to caller. *)
      Prevalidator.initialization_errors >>=? fun () ->
      chain_proto_registry :=
        ChainProto_registry.add
          Prevalidator.name
          (module Prevalidator : T)
          !chain_proto_registry ;
      return (module Prevalidator : T)
  | Some p -> return p

let shutdown (t : t) =
  let module Prevalidator : T = (val t) in
  let w = Lazy.force Prevalidator.worker in
  chain_proto_registry :=
    ChainProto_registry.remove Prevalidator.name !chain_proto_registry ;
  Prevalidator.Worker.shutdown w

let flush (t : t) event head live_blocks live_operations =
  let module Prevalidator : T = (val t) in
  let w = Lazy.force Prevalidator.worker in
  Prevalidator.Worker.Queue.push_request_and_wait
    w
    (Request.Flush (head, event, live_blocks, live_operations))

let notify_operations (t : t) peer mempool =
  let module Prevalidator : T = (val t) in
  let w = Lazy.force Prevalidator.worker in
  Prevalidator.Worker.Queue.push_request w (Request.Notify (peer, mempool))

<<<<<<< HEAD
let inject_operation (t : t) op =
=======
let inject_operation (t : t) ~force op =
>>>>>>> e445371a
  let module Prevalidator : T = (val t) in
  let w = Lazy.force Prevalidator.worker in
  Prevalidator.Worker.Queue.push_request_and_wait w (Inject {op; force})

let status (t : t) =
  let module Prevalidator : T = (val t) in
  let w = Lazy.force Prevalidator.worker in
  Prevalidator.Worker.status w

let running_workers () =
  ChainProto_registry.fold
    (fun (id, proto) t acc -> (id, proto, t) :: acc)
    !chain_proto_registry
    []

let pending_requests (t : t) =
  let module Prevalidator : T = (val t) in
  let w = Lazy.force Prevalidator.worker in
  Prevalidator.Worker.Queue.pending_requests w

let current_request (t : t) =
  let module Prevalidator : T = (val t) in
  let w = Lazy.force Prevalidator.worker in
  Prevalidator.Worker.current_request w

let information (t : t) =
  let module Prevalidator : T = (val t) in
  let w = Lazy.force Prevalidator.worker in
  Prevalidator.Worker.information w

let pipeline_length (t : t) =
  let module Prevalidator : T = (val t) in
  let w = Lazy.force Prevalidator.worker in
  Prevalidator.Worker.Queue.pending_requests_length w

let empty_rpc_directory : unit RPC_directory.t =
  RPC_directory.gen_register
    RPC_directory.empty
    (Block_services.Empty.S.Mempool.pending_operations RPC_path.open_root)
    (fun _pv params () ->
      let pending_operations =
        {
          Block_services.Empty.Mempool.applied = [];
          refused = Operation_hash.Map.empty;
          outdated = Operation_hash.Map.empty;
          branch_refused = Operation_hash.Map.empty;
          branch_delayed = Operation_hash.Map.empty;
          unprocessed = Operation_hash.Map.empty;
        }
      in
      Block_services.Empty.Mempool.pending_operations_version_dispatcher
        ~version:params#version
        pending_operations)

let rpc_directory : t option RPC_directory.t =
  RPC_directory.register_dynamic_directory
    RPC_directory.empty
    (Block_services.mempool_path RPC_path.open_root)
    (function
      | None ->
          Lwt.return
            (RPC_directory.map (fun _ -> Lwt.return_unit) empty_rpc_directory)
      | Some t -> (
          let module Prevalidator : T = (val t : T) in
          Prevalidator.initialization_errors >>= function
          | Error _ ->
              Lwt.return
                (RPC_directory.map
                   (fun _ -> Lwt.return_unit)
                   empty_rpc_directory)
          | Ok () ->
              let w = Lazy.force Prevalidator.worker in
              let pv = Prevalidator.Worker.state w in
              let pv_rpc_dir = Lazy.force pv.rpc_directory in
              Lwt.return (RPC_directory.map (fun _ -> Lwt.return pv) pv_rpc_dir)
          ))<|MERGE_RESOLUTION|>--- conflicted
+++ resolved
@@ -1593,11 +1593,7 @@
   let w = Lazy.force Prevalidator.worker in
   Prevalidator.Worker.Queue.push_request w (Request.Notify (peer, mempool))
 
-<<<<<<< HEAD
-let inject_operation (t : t) op =
-=======
 let inject_operation (t : t) ~force op =
->>>>>>> e445371a
   let module Prevalidator : T = (val t) in
   let w = Lazy.force Prevalidator.worker in
   Prevalidator.Worker.Queue.push_request_and_wait w (Inject {op; force})
